--- conflicted
+++ resolved
@@ -80,10 +80,6 @@
 
 class ParquetReader {
 public:
-<<<<<<< HEAD
-	ParquetReader(Allocator &allocator, unique_ptr<FileHandle> file_handle_p);
-=======
->>>>>>> da69aeaa
 	ParquetReader(ClientContext &context, string file_name, ParquetOptions parquet_options);
 	ParquetReader(ClientContext &context, ParquetOptions parquet_options,
 	              shared_ptr<ParquetFileMetadataCache> metadata);
