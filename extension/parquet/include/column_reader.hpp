--- conflicted
+++ resolved
@@ -47,19 +47,11 @@
 	virtual ~ColumnReader();
 
 public:
-<<<<<<< HEAD
-	static duckdb::unique_ptr<ColumnReader> CreateReader(ParquetReader &reader, const LogicalType &type_p,
-	                                                     const SchemaElement &schema_p, idx_t schema_idx_p,
-	                                                     idx_t max_define, idx_t max_repeat);
-	virtual void InitializeRead(idx_t row_group_index, const std::vector<ColumnChunk> &columns, TProtocol &protocol_p);
-	virtual idx_t Read(uint64_t num_values, parquet_filter_t &filter, uint8_t *define_out, uint8_t *repeat_out,
-=======
 	static unique_ptr<ColumnReader> CreateReader(ParquetReader &reader, const LogicalType &type_p,
 	                                             const SchemaElement &schema_p, idx_t schema_idx_p, idx_t max_define,
 	                                             idx_t max_repeat);
 	virtual void InitializeRead(idx_t row_group_index, const vector<ColumnChunk> &columns, TProtocol &protocol_p);
 	virtual idx_t Read(uint64_t num_values, parquet_filter_t &filter, data_ptr_t define_out, data_ptr_t repeat_out,
->>>>>>> da69aeaa
 	                   Vector &result_out);
 
 	virtual void Skip(idx_t num_values);
@@ -78,11 +70,7 @@
 	// register the range this reader will touch for prefetching
 	virtual void RegisterPrefetch(ThriftFileTransport &transport, bool allow_merge);
 
-<<<<<<< HEAD
-	virtual duckdb::unique_ptr<BaseStatistics> Stats(idx_t row_group_idx_p, const std::vector<ColumnChunk> &columns);
-=======
 	virtual unique_ptr<BaseStatistics> Stats(idx_t row_group_idx_p, const vector<ColumnChunk> &columns);
->>>>>>> da69aeaa
 
 	template <class VALUE_TYPE, class CONVERSION>
 	void PlainTemplated(shared_ptr<ByteBuffer> plain_data, uint8_t *defines, uint64_t num_values,
