#include "duckdb_python/vector_conversion.hpp"
#include "duckdb_python/python_conversion.hpp"
<<<<<<< HEAD
#include "duckdb_python/python_instance_checker.hpp"
=======
>>>>>>> bb2b3df7
#include "duckdb/common/string_util.hpp"
#include "duckdb/common/types/timestamp.hpp"
#include "utf8proc_wrapper.hpp"

namespace duckdb {

template <class T>
void ScanPandasColumn(py::array &numpy_col, idx_t stride, idx_t offset, Vector &out, idx_t count) {
	auto src_ptr = (T *)numpy_col.data();
	if (stride == sizeof(T)) {
		FlatVector::SetData(out, (data_ptr_t)(src_ptr + offset));
	} else {
		auto tgt_ptr = (T *)FlatVector::GetData(out);
		for (idx_t i = 0; i < count; i++) {
			tgt_ptr[i] = src_ptr[stride / sizeof(T) * (i + offset)];
		}
	}
}

template <class T, class V>
void ScanPandasCategoryTemplated(py::array &column, idx_t offset, Vector &out, idx_t count) {
	auto src_ptr = (T *)column.data();
	auto tgt_ptr = (V *)FlatVector::GetData(out);
	auto &tgt_mask = FlatVector::Validity(out);
	for (idx_t i = 0; i < count; i++) {
		if (src_ptr[i + offset] == -1) {
			// Null value
			tgt_mask.SetInvalid(i);
		} else {
			tgt_ptr[i] = src_ptr[i + offset];
		}
	}
}

template <class T>
void ScanPandasCategory(py::array &column, idx_t count, idx_t offset, Vector &out, string &src_type) {
	if (src_type == "int8") {
		ScanPandasCategoryTemplated<int8_t, T>(column, offset, out, count);
	} else if (src_type == "int16") {
		ScanPandasCategoryTemplated<int16_t, T>(column, offset, out, count);
	} else if (src_type == "int32") {
		ScanPandasCategoryTemplated<int32_t, T>(column, offset, out, count);
	} else {
		throw NotImplementedException("The Pandas type " + src_type + " for categorical types is not implemented yet");
	}
}

template <class T>
void ScanPandasMasked(PandasColumnBindData &bind_data, idx_t count, idx_t offset, Vector &out) {
	ScanPandasColumn<T>(bind_data.numpy_col, bind_data.numpy_stride, offset, out, count);
	auto &result_mask = FlatVector::Validity(out);
	if (bind_data.mask) {
		auto mask = (bool *)bind_data.mask->numpy_array.data();
		for (idx_t i = 0; i < count; i++) {
			auto is_null = mask[offset + i];
			if (is_null) {
				result_mask.SetInvalid(i);
			}
		}
	}
}

template <class T>
bool ValueIsNull(T value) {
	throw std::runtime_error("unsupported type for ValueIsNull");
}

template <>
bool ValueIsNull(float value) {
	return !Value::FloatIsFinite(value);
}

template <>
bool ValueIsNull(double value) {
	return !Value::DoubleIsFinite(value);
}

template <class T>
void ScanPandasFpColumn(T *src_ptr, idx_t count, idx_t offset, Vector &out) {
	FlatVector::SetData(out, (data_ptr_t)(src_ptr + offset));
	auto tgt_ptr = FlatVector::GetData<T>(out);
	auto &mask = FlatVector::Validity(out);
	for (idx_t i = 0; i < count; i++) {
		if (ValueIsNull(tgt_ptr[i])) {
			mask.SetInvalid(i);
		}
	}
}

template <class T>
static string_t DecodePythonUnicode(T *codepoints, idx_t codepoint_count, Vector &out) {
	// first figure out how many bytes to allocate
	idx_t utf8_length = 0;
	for (idx_t i = 0; i < codepoint_count; i++) {
		int len = Utf8Proc::CodepointLength(int(codepoints[i]));
		D_ASSERT(len >= 1);
		utf8_length += len;
	}
	int sz;
	auto result = StringVector::EmptyString(out, utf8_length);
	auto target = result.GetDataWriteable();
	for (idx_t i = 0; i < codepoint_count; i++) {
		Utf8Proc::CodepointToUtf8(int(codepoints[i]), sz, target);
		D_ASSERT(sz >= 1);
		target += sz;
	}
	result.Finalize();
	return result;
}

template <typename T>
bool TryCast(const py::object stuf, T &value) {
	try {
		value = stuf.cast<T>();
		return true;
	} catch (py::cast_error) {
		return false;
	}
}

template <typename T>
T Cast(const py::object obj) {
	return obj.cast<T>();
}

<<<<<<< HEAD
void ObjectConversionFailure(const LogicalType &type, py::handle &object) {
	throw ConversionException("Could not convert Python object of type name \"%s\" to a Value of LogicalType \"%s\"",
	                          string(py::str(object.get_type().attr("__name__"))), type.ToString());
}

//! 'count' is the amount of rows in the 'out' vector
//! offset is the current row number within this vector
void ScanPandasObject(PandasColumnBindData &bind_data, PyObject *object, idx_t offset, Vector &out) {

	// handle None
	if (object == Py_None) {
		auto &validity = FlatVector::Validity(out);
		validity.SetInvalid(offset);
		return;
	}

	auto val = TransformPythonValue(*bind_data.instance_checker, object);
	out.SetValue(offset, val);
}

void ScanPandasObjectColumn(PandasColumnBindData &bind_data, PyObject **col, idx_t count, idx_t offset, Vector &out) {
	// numpy_col is a sequential list of objects, that make up one "column" (Vector)
	out.SetVectorType(VectorType::FLAT_VECTOR);
	for (idx_t i = 0; i < count; i++) {
		// This segfaults..

		// Inspected the type, it's 'ndarray'
		// Went into python and saw that it's perfectly possible to use __getitem__ on a numpy.ndarray object
		ScanPandasObject(bind_data, col[i], i, out);
=======
static void ConvertPandasType(ExtendedNumpyType &col_type, LogicalType &duckdb_col_type, PandasType &pandas_type) {
	switch (col_type) {
	case ExtendedNumpyType::BOOL: {
		duckdb_col_type = LogicalType::BOOLEAN;
		pandas_type = PandasType::BOOL;
		break;
	}
	case ExtendedNumpyType::PANDA_BOOL: {
		duckdb_col_type = LogicalType::BOOLEAN;
		pandas_type = PandasType::BOOLEAN;
		break;
	}
	case ExtendedNumpyType::PANDA_INT8:
	case ExtendedNumpyType::INT_8: {
		duckdb_col_type = LogicalType::TINYINT;
		pandas_type = PandasType::TINYINT;
		break;
	}
	case ExtendedNumpyType::PANDA_UINT8:
	case ExtendedNumpyType::UINT_8: {
		duckdb_col_type = LogicalType::UTINYINT;
		pandas_type = PandasType::UTINYINT;
		break;
	}
	case ExtendedNumpyType::PANDA_INT16:
	case ExtendedNumpyType::INT_16: {
		duckdb_col_type = LogicalType::SMALLINT;
		pandas_type = PandasType::SMALLINT;
		break;
	}
	case ExtendedNumpyType::PANDA_UINT16:
	case ExtendedNumpyType::UINT_16: {
		duckdb_col_type = LogicalType::USMALLINT;
		pandas_type = PandasType::USMALLINT;
		break;
	}
	case ExtendedNumpyType::PANDA_INT32:
	case ExtendedNumpyType::INT_32: {
		duckdb_col_type = LogicalType::INTEGER;
		pandas_type = PandasType::INTEGER;
		break;
	}
	case ExtendedNumpyType::PANDA_UINT32:
	case ExtendedNumpyType::UINT_32: {
		duckdb_col_type = LogicalType::UINTEGER;
		pandas_type = PandasType::UINTEGER;
		break;
	}
	case ExtendedNumpyType::PANDA_INT64:
	case ExtendedNumpyType::INT_64: {
		duckdb_col_type = LogicalType::BIGINT;
		pandas_type = PandasType::BIGINT;
		break;
	}
	case ExtendedNumpyType::PANDA_UINT64:
	case ExtendedNumpyType::UINT_64: {
		duckdb_col_type = LogicalType::UBIGINT;
		pandas_type = PandasType::UBIGINT;
		break;
	}
	case ExtendedNumpyType::PANDA_FLOAT32:
	case ExtendedNumpyType::FLOAT_32: {
		duckdb_col_type = LogicalType::FLOAT;
		pandas_type = PandasType::FLOAT;
		break;
	}
	case ExtendedNumpyType::PANDA_FLOAT64:
	case ExtendedNumpyType::LONG_FLOAT_64:
	case ExtendedNumpyType::FLOAT_64: {
		duckdb_col_type = LogicalType::DOUBLE;
		pandas_type = PandasType::DOUBLE;
		break;
	}
	case ExtendedNumpyType::OBJECT: {
		duckdb_col_type = LogicalType::VARCHAR;
		pandas_type = PandasType::OBJECT;
		break;
	}
	case ExtendedNumpyType::PANDA_STRING: {
		duckdb_col_type = LogicalType::VARCHAR;
		pandas_type = PandasType::VARCHAR;
		break;
	}
	case ExtendedNumpyType::TIMEDELTA: {
		duckdb_col_type = LogicalType::INTERVAL;
		pandas_type = PandasType::INTERVAL;
		break;
	}
	case ExtendedNumpyType::PANDA_DATETIME:
	case ExtendedNumpyType::DATETIME: {
		duckdb_col_type = LogicalType::TIMESTAMP;
		pandas_type = PandasType::TIMESTAMP;
		break;
	}
	default: {
		throw std::runtime_error("Failed to convert dtype num " + to_string((uint8_t)col_type) +
		                         " to duckdb LogicalType");
	}
	}
}

template <class T>
ExtendedNumpyType GetExtendedNumpyType(T dtype) {
	int64_t extended_type;

	if (py::hasattr(dtype, "num")) {
		extended_type = py::int_(dtype.attr("num"));
	} else {
		auto type_str = string(py::str(dtype));
		if (type_str == "boolean") {
			return ExtendedNumpyType::PANDA_BOOL;
		} else if (type_str == "category") {
			return ExtendedNumpyType::PANDA_CATEGORY;
		} else if (type_str == "Int8") {
			return ExtendedNumpyType::PANDA_INT8;
		} else if (type_str == "Int16") {
			return ExtendedNumpyType::PANDA_INT16;
		} else if (type_str == "Int32") {
			return ExtendedNumpyType::PANDA_INT32;
		} else if (type_str == "Int64") {
			return ExtendedNumpyType::PANDA_INT64;
		} else if (type_str == "UInt8") {
			return ExtendedNumpyType::PANDA_UINT8;
		} else if (type_str == "UInt16") {
			return ExtendedNumpyType::PANDA_UINT16;
		} else if (type_str == "UInt32") {
			return ExtendedNumpyType::PANDA_UINT32;
		} else if (type_str == "UInt64") {
			return ExtendedNumpyType::PANDA_UINT64;
		} else if (type_str == "Float32") {
			return ExtendedNumpyType::PANDA_FLOAT32;
		} else if (type_str == "Float64") {
			return ExtendedNumpyType::PANDA_FLOAT64;
		} else if (type_str == "string") {
			return ExtendedNumpyType::PANDA_STRING;
		} else {
			throw std::runtime_error("Unknown dtype (" + type_str + ")");
		}
	}
	// 100 (PANDA_EXTENSION_TYPE) is potentially used by multiple dtypes, need to figure out which one it is exactly.
	if (extended_type == (int64_t)ExtendedNumpyType::PANDA_EXTENSION_TYPE) {
		auto extension_type_str = string(py::str(dtype));
		if (extension_type_str == "category") {
			return ExtendedNumpyType::PANDA_CATEGORY;
		} else {
			throw std::runtime_error("Unknown extension dtype (" + extension_type_str + ")");
		}
>>>>>>> bb2b3df7
	}
	// Since people can extend the dtypes with their own custom stuff, it's probably best to check if it falls out of
	// the supported range of dtypes. (little hardcoded though)
	if (!(extended_type >= 0 && extended_type <= 23) && !(extended_type >= 100 && extended_type <= 103)) {
		throw std::runtime_error("Dtype num " + to_string(extended_type) + " is not supported");
	}
	return (ExtendedNumpyType)extended_type;
}

//! 'count' is the amount of rows in the 'out' vector
//! offset is the current row number within this vector
void ScanPandasObject(PandasColumnBindData &bind_data, PyObject *object, idx_t offset, Vector &out) {

	// handle None
	if (object == Py_None) {
		auto &validity = FlatVector::Validity(out);
		validity.SetInvalid(offset);
		return;
	}

	auto val = TransformPythonValue(object);
	// Check if the Value type is accepted for the LogicalType of Vector
	out.SetValue(offset, val);
}

void ScanPandasObjectColumn(PandasColumnBindData &bind_data, PyObject **col, idx_t count, idx_t offset, Vector &out) {
	// numpy_col is a sequential list of objects, that make up one "column" (Vector)
	out.SetVectorType(VectorType::FLAT_VECTOR);
	auto gil = make_unique<PythonGILWrapper>(); // We're creating python objects here, so we need the GIL

	for (idx_t i = 0; i < count; i++) {
		ScanPandasObject(bind_data, col[i], i, out);
	}
}

void VectorConversion::NumpyToDuckDB(PandasColumnBindData &bind_data, py::array &numpy_col, idx_t count, idx_t offset,
                                     Vector &out) {
	switch (bind_data.pandas_type) {
	case PandasType::BOOLEAN:
		ScanPandasMasked<bool>(bind_data, count, offset, out);
		break;
	case PandasType::BOOL:
		ScanPandasColumn<bool>(numpy_col, bind_data.numpy_stride, offset, out, count);
		break;
	case PandasType::UTINYINT:
		ScanPandasMasked<uint8_t>(bind_data, count, offset, out);
		break;
	case PandasType::USMALLINT:
		ScanPandasMasked<uint16_t>(bind_data, count, offset, out);
		break;
	case PandasType::UINTEGER:
		ScanPandasMasked<uint32_t>(bind_data, count, offset, out);
		break;
	case PandasType::UBIGINT:
		ScanPandasMasked<uint64_t>(bind_data, count, offset, out);
		break;
	case PandasType::TINYINT:
		ScanPandasMasked<int8_t>(bind_data, count, offset, out);
		break;
	case PandasType::SMALLINT:
		ScanPandasMasked<int16_t>(bind_data, count, offset, out);
		break;
	case PandasType::INTEGER:
		ScanPandasMasked<int32_t>(bind_data, count, offset, out);
		break;
	case PandasType::BIGINT:
		ScanPandasMasked<int64_t>(bind_data, count, offset, out);
		break;
	case PandasType::FLOAT:
		ScanPandasFpColumn<float>((float *)numpy_col.data(), count, offset, out);
		break;
	case PandasType::DOUBLE:
		ScanPandasFpColumn<double>((double *)numpy_col.data(), count, offset, out);
		break;
	case PandasType::TIMESTAMP: {
		auto src_ptr = (int64_t *)numpy_col.data();
		auto tgt_ptr = FlatVector::GetData<timestamp_t>(out);
		auto &mask = FlatVector::Validity(out);

		for (idx_t row = 0; row < count; row++) {
			auto source_idx = offset + row;
			if (src_ptr[source_idx] <= NumericLimits<int64_t>::Minimum()) {
				// pandas Not a Time (NaT)
				mask.SetInvalid(row);
				continue;
			}
			tgt_ptr[row] = Timestamp::FromEpochNanoSeconds(src_ptr[source_idx]);
		}
		break;
	}
	case PandasType::INTERVAL: {
		auto src_ptr = (int64_t *)numpy_col.data();
		auto tgt_ptr = FlatVector::GetData<interval_t>(out);
		auto &mask = FlatVector::Validity(out);

		for (idx_t row = 0; row < count; row++) {
			auto source_idx = offset + row;
			if (src_ptr[source_idx] <= NumericLimits<int64_t>::Minimum()) {
				// pandas Not a Time (NaT)
				mask.SetInvalid(row);
				continue;
			}
			int64_t micro = src_ptr[source_idx] / 1000;
			int64_t days = micro / Interval::MICROS_PER_DAY;
			micro = micro % Interval::MICROS_PER_DAY;
			int64_t months = days / Interval::DAYS_PER_MONTH;
			days = days % Interval::DAYS_PER_MONTH;
			interval_t interval;
			interval.months = months;
			interval.days = days;
			interval.micros = micro;
			tgt_ptr[row] = interval;
		}
		break;
	}
	case PandasType::VARCHAR:
	case PandasType::OBJECT: {
		//! We have determined the underlying logical type of this object column
		// Get the source pointer of the numpy array
		auto src_ptr = (PyObject **)numpy_col.data();
		if (out.GetType().id() != LogicalTypeId::VARCHAR) {
			return ScanPandasObjectColumn(bind_data, src_ptr, count, offset, out);
		}

		if (out.GetType().id() != LogicalTypeId::VARCHAR) {
			return ScanPandasObjectColumn(bind_data, src_ptr, count, offset, out);
		}

		// Get the data pointer and the validity mask of the result vector
		auto tgt_ptr = FlatVector::GetData<string_t>(out);
		auto &out_mask = FlatVector::Validity(out);
		unique_ptr<PythonGILWrapper> gil;

		// Loop over every row of the arrays contents
		for (idx_t row = 0; row < count; row++) {
			auto source_idx = offset + row;

			// Get the pointer to the object
			PyObject *val = src_ptr[source_idx];
			if (bind_data.pandas_type == PandasType::OBJECT && !PyUnicode_CheckExact(val)) {
				LogicalType ltype = out.GetType();
				if (val == Py_None) {
					out_mask.SetInvalid(row);
					continue;
				}
				if (py::isinstance<py::float_>(val) && std::isnan(PyFloat_AsDouble(val))) {
					out_mask.SetInvalid(row);
					continue;
				}
				if (!py::isinstance<py::str>(val)) {
					if (!gil) {
						gil = bind_data.object_str_val.GetLock();
					}
					bind_data.object_str_val.AssignInternal<PyObject>(
					    [](py::str &obj, PyObject &new_val) {
						    py::handle object_handle = &new_val;
						    obj = py::str(object_handle);
					    },
					    *val, *gil);
					val = (PyObject *)bind_data.object_str_val.GetPointerTop()->ptr();
				}
			}
			// Python 3 string representation:
			// https://github.com/python/cpython/blob/3a8fdb28794b2f19f6c8464378fb8b46bce1f5f4/Include/cpython/unicodeobject.h#L79
			if (!PyUnicode_CheckExact(val)) {
				out_mask.SetInvalid(row);
				continue;
			}
			if (PyUnicode_IS_COMPACT_ASCII(val)) {
				// ascii string: we can zero copy
				tgt_ptr[row] = string_t((const char *)PyUnicode_DATA(val), PyUnicode_GET_LENGTH(val));
			} else {
				// unicode gunk
				auto ascii_obj = (PyASCIIObject *)val;
				auto unicode_obj = (PyCompactUnicodeObject *)val;
				// compact unicode string: is there utf8 data available?
				if (unicode_obj->utf8) {
					// there is! zero copy
					tgt_ptr[row] = string_t((const char *)unicode_obj->utf8, unicode_obj->utf8_length);
				} else if (PyUnicode_IS_COMPACT(unicode_obj) && !PyUnicode_IS_ASCII(unicode_obj)) {
					auto kind = PyUnicode_KIND(val);
					switch (kind) {
					case PyUnicode_1BYTE_KIND:
						tgt_ptr[row] =
						    DecodePythonUnicode<Py_UCS1>(PyUnicode_1BYTE_DATA(val), PyUnicode_GET_LENGTH(val), out);
						break;
					case PyUnicode_2BYTE_KIND:
						tgt_ptr[row] =
						    DecodePythonUnicode<Py_UCS2>(PyUnicode_2BYTE_DATA(val), PyUnicode_GET_LENGTH(val), out);
						break;
					case PyUnicode_4BYTE_KIND:
						tgt_ptr[row] =
						    DecodePythonUnicode<Py_UCS4>(PyUnicode_4BYTE_DATA(val), PyUnicode_GET_LENGTH(val), out);
						break;
					default:
						throw std::runtime_error("Unsupported typekind for Python Unicode Compact decode");
					}
				} else if (ascii_obj->state.kind == PyUnicode_WCHAR_KIND) {
					throw std::runtime_error("Unsupported: decode not ready legacy string");
				} else if (!PyUnicode_IS_COMPACT(unicode_obj) && ascii_obj->state.kind != PyUnicode_WCHAR_KIND) {
					throw std::runtime_error("Unsupported: decode ready legacy string");
				} else {
					throw std::runtime_error("Unsupported string type: no clue what this string is");
				}
			}
		}
		break;
	}
	case PandasType::CATEGORY: {
		switch (out.GetType().InternalType()) {
		case PhysicalType::UINT8:
			ScanPandasCategory<uint8_t>(numpy_col, count, offset, out, bind_data.internal_categorical_type);
			break;
		case PhysicalType::UINT16:
			ScanPandasCategory<uint16_t>(numpy_col, count, offset, out, bind_data.internal_categorical_type);
			break;
		case PhysicalType::UINT32:
			ScanPandasCategory<uint32_t>(numpy_col, count, offset, out, bind_data.internal_categorical_type);
			break;
		default:
			throw InternalException("Invalid Physical Type for ENUMs");
		}
		break;
	}

	default:
		throw std::runtime_error("Unsupported type " + out.GetType().ToString());
	}
}

static py::object GetItem(py::handle &column, idx_t index) {
	return column.attr("__getitem__")(index);
}

static duckdb::LogicalType GetItemType(PythonInstanceChecker &instance_checker, py::handle &ele, bool &can_convert);

static duckdb::LogicalType GetListType(PythonInstanceChecker &instance_checker, py::handle &ele, bool &can_convert) {
	auto size = py::len(ele);

	if (size == 0) {
		return LogicalType::LIST(LogicalType::SQLNULL);
	}

	vector<LogicalType> child_types;
	child_types.reserve(size);

	idx_t i = 0;
	LogicalType list_type = LogicalType::SQLNULL;
	for (auto py_val : ele) {
		auto item_type = GetItemType(instance_checker, py_val, can_convert);
		if (!i) {
			list_type = item_type;
		} else {
			if (item_type != list_type) {
				can_convert = false;
			}
		}
		if (!can_convert) {
			break;
		}
		i++;
	}
	return LogicalType::LIST(list_type);
}

static duckdb::LogicalType EmptyMap() {
	child_list_t<LogicalType> child_types;
	auto empty = LogicalType::LIST(LogicalTypeId::SQLNULL);
	child_types.push_back(make_pair("key", empty));
	child_types.push_back(make_pair("value", empty));
	return LogicalType::MAP(move(child_types));
}

static duckdb::LogicalType AnalyzeObjectType(py::handle column, bool &can_convert) {
	idx_t rows = py::len(column);
	LogicalType item_type = duckdb::LogicalType::SQLNULL;
	if (!rows) {
		return item_type;
	}

	auto first_item = GetItem(column, 0);
	item_type = GetItemType(first_item, can_convert);
	if (!can_convert) {
		return item_type;
	}

	for (idx_t i = 1; i < rows; i++) {
		auto next_item = GetItem(column, i);
		auto next_item_type = GetItemType(next_item, can_convert);
		if (!can_convert) {
			break;
		}
		item_type = LogicalType::MaxLogicalType(item_type, next_item_type);
	}

	return item_type;
}

//! 'can_convert' is used to communicate if internal structures encountered here are valid
//! for example a python list could contain of multiple different types, which we cant communicate downwards through
//! LogicalType's alone

//! Maybe there's an INVALID type actually..
static duckdb::LogicalType GetItemType(PythonInstanceChecker &instance_checker, py::handle &ele, bool &can_convert) {
	auto datetime_mod = py::module_::import("datetime");
	auto decimal_mod = py::module_::import("decimal");

	auto datetime_date = datetime_mod.attr("date");
	auto datetime_datetime = datetime_mod.attr("datetime");
	auto datetime_time = datetime_mod.attr("time");

	auto decimal_decimal = decimal_mod.attr("Decimal");
	auto numpy_mod = py::module::import("numpy");
	auto numpy_ndarray = numpy_mod.attr("ndarray");

	if (ele.is_none()) {
		return LogicalType::SQLNULL;
	} else if (instance_checker.IsInstanceOf<py::bool_>(ele)) {
		return LogicalType::BOOLEAN;
	} else if (instance_checker.IsInstanceOf<py::int_>(ele)) {
		return LogicalType::BIGINT;
	} else if (instance_checker.IsInstanceOf<py::float_>(ele)) {
		return LogicalType::DOUBLE;
	} else if (instance_checker.IsInstanceOf(ele, "Decimal", "decimal")) {
		return LogicalType::VARCHAR; // Might be float64 actually?
	} else if (instance_checker.IsInstanceOf(ele, "datetime", "datetime")) {
		// auto ptr = ele.ptr();
		// auto year = PyDateTime_GET_YEAR(ptr);
		// auto month = PyDateTime_GET_MONTH(ptr);
		// auto day = PyDateTime_GET_DAY(ptr);
		// auto hour = PyDateTime_DATE_GET_HOUR(ptr);
		// auto minute = PyDateTime_DATE_GET_MINUTE(ptr);
		// auto second = PyDateTime_DATE_GET_SECOND(ptr);
		// auto micros = PyDateTime_DATE_GET_MICROSECOND(ptr);
		// This probably needs to be more precise ..
		return LogicalType::TIMESTAMP;
	} else if (instance_checker.IsInstanceOf(ele, "time", "datetime")) {
		// auto ptr = ele.ptr();
		// auto hour = PyDateTime_TIME_GET_HOUR(ptr);
		// auto minute = PyDateTime_TIME_GET_MINUTE(ptr);
		// auto second = PyDateTime_TIME_GET_SECOND(ptr);
		// auto micros = PyDateTime_TIME_GET_MICROSECOND(ptr);
		return LogicalType::TIME;
	} else if (instance_checker.IsInstanceOf(ele, "date", "datetime")) {
		// auto ptr = ele.ptr();
		// auto year = PyDateTime_GET_YEAR(ptr);
		// auto month = PyDateTime_GET_MONTH(ptr);
		// auto day = PyDateTime_GET_DAY(ptr);
		return LogicalType::DATE;
	} else if (instance_checker.IsInstanceOf<py::str>(ele)) {
		return LogicalType::VARCHAR;
	} else if (instance_checker.IsInstanceOf<py::memoryview>(ele)) {
		return LogicalType::BLOB;
	} else if (instance_checker.IsInstanceOf<py::bytes>(ele)) {
		return LogicalType::BLOB;
	} else if (instance_checker.IsInstanceOf<py::list>(ele)) {
		return GetListType(instance_checker, ele, can_convert);
	} else if (instance_checker.IsInstanceOf<py::dict>(ele)) {
		auto keys = ele.attr("keys")();
		auto values = ele.attr("values")();
		auto size = py::len(keys);

		if (size == 0) {
			return EmptyMap();
		}
		child_list_t<LogicalType> child_types;
		auto key_type = GetListType(instance_checker, keys, can_convert);
		if (!can_convert) {
			return EmptyMap();
		}
		auto value_type = GetListType(instance_checker, values, can_convert);
		if (!can_convert) {
			return EmptyMap();
		}

		child_types.push_back(make_pair("key", key_type));
		child_types.push_back(make_pair("value", value_type));
		return LogicalType::MAP(move(child_types));
<<<<<<< HEAD
	} else if (instance_checker.IsInstanceOf(ele, "ndarray", "numpy")) {
		auto to_list = ele.attr("tolist")();
		return GetItemType(instance_checker, to_list, can_convert);
	} else {
		throw std::runtime_error("GetItemType unknown param type " + py::str(ele.get_type()).cast<string>());
	}
}

// PandasType ConvertLogicalTypeToPandas(const LogicalType& type) {
//	switch (type.id()) {
//		case LogicalTypeId::TINYINT: return PandasType::TINYINT;
//		case LogicalTypeId::SMALLINT: return PandasType::SMALLINT;
//		case LogicalTypeId::INTEGER: return PandasType::INTEGER;
//		case LogicalTypeId::BIGINT: return PandasType::BIGINT;
//		case LogicalTypeId::HUGEINT: return PandasType::OBJECT;
//		case LogicalTypeId::CHAR:
//		case LogicalTypeId::UTINYINT: return PandasType::UTINYINT;
//		case LogicalTypeId::USMALLINT: return PandasType::USMALLINT;
//		case LogicalTypeId::UINTEGER: return PandasType::UINTEGER;
//		case LogicalTypeId::UBIGINT: return PandasType::UBIGINT;
//		case LogicalTypeId::VARCHAR: return PandasType::VARCHAR;
//		case LogicalTypeId::DECIMAL:
//		case LogicalTypeId::FLOAT: return PandasType::FLOAT;
//		case LogicalTypeId::DOUBLE: return PandasType::DOUBLE;
//		case LogicalTypeId::BOOLEAN: return PandasType::BOOLEAN;
//		//timedelta?
//		case LogicalTypeId::TIME:
//		case LogicalTypeId::TIME_TZ:
//		//datetime64
//		case LogicalTypeId::DATE:
//		case LogicalTypeId::TIMESTAMP:
//		case LogicalTypeId::TIMESTAMP_MS:
//		case LogicalTypeId::TIMESTAMP_NS:
//		case LogicalTypeId::TIMESTAMP_SEC:
//		case LogicalTypeId::TIMESTAMP_TZ: return PandasType::TIMESTAMP;
//		case LogicalTypeId::USER: return PandasType::CATEGORY;
//		default: return PandasType::OBJECT;
//	}
// }

static duckdb::LogicalType AnalyzeObjectType(PythonInstanceChecker &instance_checker, pybind11::object column,
                                             bool &can_convert) {
	idx_t rows = py::len(column);
	LogicalType item_type = duckdb::LogicalType::SQLNULL;
	if (!rows) {
		return item_type;
	}

	auto first_item = GetItem(column, 0);
	item_type = GetItemType(instance_checker, first_item, can_convert);
	if (!can_convert) {
		return item_type;
	}

	for (idx_t i = 1; i < rows; i++) {
		auto next_item = GetItem(column, i);
		auto next_item_type = GetItemType(instance_checker, next_item, can_convert);
		if (!can_convert) {
			break;
=======
	} else if (py::isinstance(ele, numpy_ndarray)) {
		auto extended_type = GetExtendedNumpyType(ele.attr("dtype"));
		LogicalType ltype;
		PandasType ptype;
		ConvertPandasType(extended_type, ltype, ptype);
		if (ptype == PandasType::OBJECT) {
			LogicalType converted_type = AnalyzeObjectType(ele, can_convert);
			if (can_convert) {
				ltype = converted_type;
			}
>>>>>>> bb2b3df7
		}
		return LogicalType::LIST(ltype);
	} else {
		throw std::runtime_error("unknown param type " + py::str(ele.get_type()).cast<string>());
	}
}

bool ColumnIsMasked(pybind11::detail::accessor<pybind11::detail::accessor_policies::list_item> column,
                    const ExtendedNumpyType &type) {
	bool masked = py::hasattr(column, "mask");
	return (masked || type == ExtendedNumpyType::PANDA_INT8 || type == ExtendedNumpyType::PANDA_INT16 ||
	        type == ExtendedNumpyType::PANDA_INT32 || type == ExtendedNumpyType::PANDA_INT64 ||
	        type == ExtendedNumpyType::PANDA_UINT8 || type == ExtendedNumpyType::PANDA_UINT16 ||
	        type == ExtendedNumpyType::PANDA_UINT32 || type == ExtendedNumpyType::PANDA_UINT64 ||
	        type == ExtendedNumpyType::PANDA_FLOAT32 || type == ExtendedNumpyType::PANDA_FLOAT64 ||
	        type == ExtendedNumpyType::PANDA_BOOL);
}

void VectorConversion::BindPandas(py::handle df, vector<PandasColumnBindData> &bind_columns,
                                  vector<LogicalType> &return_types, vector<string> &names) {
	auto instance_checker = make_shared<PythonInstanceChecker>();
	// This performs a shallow copy that allows us to rename the dataframe
	auto df_columns = py::list(df.attr("columns"));
	auto df_types = py::list(df.attr("dtypes"));
	auto get_fun = df.attr("__getitem__");
	// TODO support masked arrays as well
	// TODO support dicts of numpy arrays as well
	if (py::len(df_columns) == 0 || py::len(df_types) == 0 || py::len(df_columns) != py::len(df_types)) {
		throw std::runtime_error("Need a DataFrame with at least one column");
	}
	py::array column_attributes = df.attr("columns").attr("values");

	// loop over every column
	for (idx_t col_idx = 0; col_idx < py::len(df_columns); col_idx++) {
		LogicalType duckdb_col_type;
		PandasColumnBindData bind_data;

		names.emplace_back(py::str(df_columns[col_idx]));
		auto dtype = GetExtendedNumpyType(df_types[col_idx]);
		bool masked = ColumnIsMasked(df_columns[col_idx], dtype);
		// auto col_type = string(py::str(df_types[col_idx]));

		bind_data.instance_checker = instance_checker;
		bind_data.mask = nullptr;
		if (masked) {
			// masked object
			// fetch the internal data and mask array
			bind_data.mask = make_unique<NumPyArrayWrapper>(get_fun(df_columns[col_idx]).attr("array").attr("_mask"));
		}

		auto column = get_fun(df_columns[col_idx]);
		if (dtype == ExtendedNumpyType::PANDA_CATEGORY) {
			// for category types, we create an ENUM type for string or use the converted numpy type for the rest
			D_ASSERT(py::hasattr(column, "cat"));
			D_ASSERT(py::hasattr(column.attr("cat"), "categories"));
			auto categories = py::array(column.attr("cat").attr("categories"));

			auto category_type = GetExtendedNumpyType(categories.attr("dtype"));
			if (category_type == ExtendedNumpyType::OBJECT) {
				// Let's hope the object type is a string.
				bind_data.pandas_type = PandasType::CATEGORY;
				auto enum_name = string(py::str(df_columns[col_idx]));
				vector<string> enum_entries = py::cast<vector<string>>(categories);
				idx_t size = enum_entries.size();
				Vector enum_entries_vec(LogicalType::VARCHAR, size);
				auto enum_entries_ptr = FlatVector::GetData<string_t>(enum_entries_vec);
				for (idx_t i = 0; i < size; i++) {
					enum_entries_ptr[i] = StringVector::AddStringOrBlob(enum_entries_vec, enum_entries[i]);
				}
				D_ASSERT(py::hasattr(column.attr("cat"), "codes"));
				duckdb_col_type = LogicalType::ENUM(enum_name, enum_entries_vec, size);
				bind_data.numpy_col = py::array(column.attr("cat").attr("codes"));
				D_ASSERT(py::hasattr(bind_data.numpy_col, "dtype"));
				bind_data.internal_categorical_type = string(py::str(bind_data.numpy_col.attr("dtype")));
			} else {
				bind_data.numpy_col = py::array(column.attr("to_numpy")());
				auto numpy_type = bind_data.numpy_col.attr("dtype");
				// for category types (non-strings), we use the converted numpy type
				category_type = GetExtendedNumpyType(numpy_type);
				ConvertPandasType(category_type, duckdb_col_type, bind_data.pandas_type);
			}
		} else {
			if (masked || dtype == ExtendedNumpyType::DATETIME || dtype == ExtendedNumpyType::PANDA_DATETIME) {
				bind_data.numpy_col = get_fun(df_columns[col_idx]).attr("array").attr("_data");
			} else {
				bind_data.numpy_col = py::array(column.attr("to_numpy")());
			}
			ConvertPandasType(dtype, duckdb_col_type, bind_data.pandas_type);
		}

		// Analyze the inner data type of the 'object' column
		if (bind_data.pandas_type == PandasType::OBJECT) {
			bool can_convert = true;
			LogicalType converted_type =
			    AnalyzeObjectType(*instance_checker, get_fun(df_columns[col_idx]), can_convert);
			if (can_convert) {
				duckdb_col_type = converted_type;
			}
		}

		D_ASSERT(py::hasattr(bind_data.numpy_col, "strides"));
		bind_data.numpy_stride = bind_data.numpy_col.attr("strides").attr("__getitem__")(0).cast<idx_t>();
		return_types.push_back(duckdb_col_type);
		bind_columns.push_back(move(bind_data));
	}
}

//'?'
//
// boolean
//
//'b'
//
//(signed) byte
//
//'B'
//
// unsigned byte
//
//'i'
//
//(signed) integer
//
//'u'
//
// unsigned integer
//
//'f'
//
// floating-point
//
//'c'
//
// complex-floating point
//
//'m'
//
// timedelta
//
//'M'
//
// datetime
//
//'O'
//
//(Python) objects
//
//'S', 'a'
//
// zero-terminated bytes (not recommended)
//
//'U'
//
// Unicode string
//
//'V'
//
// raw data (void)
// test

static string GetItemDataType(idx_t index, pybind11::object &col) {
	return py::str(col.attr("__getitem__")(index).get_type().attr("__name__"));
}

static bool MeetsConversionRequirements(const string &type, pybind11::object &column, idx_t rows) {

	if (type == "object") {
		// Can't change
		return false;
	}
	for (size_t i = 1; i < rows; i++) {
		string other = GetItemDataType(i, column);
		if (type != other) {
			// Not all the same type
			return false;
		}
	}
	return true;
}

static void ConvertSingleColumn(py::handle df, idx_t col_idx) {
	auto df_columns = py::list(df.attr("columns"));
	auto df_types = py::list(df.attr("dtypes"));
	auto get_fun = df.attr("__getitem__");
	auto set_fun = df.attr("__setitem__");

	// We gotta check if all the types of the column are the same, if yes we can change it
	auto column = get_fun(df_columns[col_idx]);

	idx_t rows = py::len(column);
	D_ASSERT(rows > 0);
	string column_type = GetItemDataType(0, column);
	if (!MeetsConversionRequirements(column_type, column, rows)) {
		return;
	}

	if (column_type == "date") {
		set_fun(df_columns[col_idx], column.attr("astype")("M", py::arg("copy") = false));
	}
	// pandas uses native python strings, which have to stay 'object'
	else if (column_type == "str") {
		return;
	} else if (column_type == "int") {
		set_fun(df_columns[col_idx], column.attr("astype")("i", py::arg("copy") = false));
	} else if (column_type == "bool") {
		set_fun(df_columns[col_idx], column.attr("astype")("?", py::arg("copy") = false));
	} else if (column_type == "float") {
		set_fun(df_columns[col_idx], column.attr("astype")("f", py::arg("copy") = false));
	} else if (column_type == "clongdouble") {
		set_fun(df_columns[col_idx], column.attr("astype")("G", py::arg("copy") = false));
	} else if (column_type == "longdouble") {
		set_fun(df_columns[col_idx], column.attr("astype")("g", py::arg("copy") = false));
	} else if (column_type == "complex") {
		set_fun(df_columns[col_idx], column.attr("astype")("D", py::arg("copy") = false));
	} else if (column_type == "bytes") {
		// These are essentially just fixed-size strings, so it's fine if they stay object
		return;
	} else if (column_type == "timedelta") {
		set_fun(df_columns[col_idx], column.attr("astype")("m", py::arg("copy") = false));
	} else {
		throw std::runtime_error(column_type);
	}
}

void VectorConversion::Analyze(py::handle df) {
	auto df_columns = py::list(df.attr("columns"));
	auto df_types = py::list(df.attr("dtypes"));
	auto empty = py::bool_(df.attr("empty"));
	auto get_fun = df.attr("__getitem__");
	auto set_fun = df.attr("__setitem__");

	if (empty) {
		return;
	}

	if (py::len(df_columns) == 0 || py::len(df_types) == 0 || py::len(df_columns) != py::len(df_types)) {
		throw std::runtime_error("Need a DataFrame with at least one column");
	}
	for (idx_t col_idx = 0; col_idx < py::len(df_columns); col_idx++) {
		auto col_type = string(py::str(df_types[col_idx]));
		if (col_type != "object") {
			continue;
		}
		ConvertSingleColumn(df, col_idx);
	}
}
} // namespace duckdb<|MERGE_RESOLUTION|>--- conflicted
+++ resolved
@@ -1,9 +1,5 @@
 #include "duckdb_python/vector_conversion.hpp"
 #include "duckdb_python/python_conversion.hpp"
-<<<<<<< HEAD
-#include "duckdb_python/python_instance_checker.hpp"
-=======
->>>>>>> bb2b3df7
 #include "duckdb/common/string_util.hpp"
 #include "duckdb/common/types/timestamp.hpp"
 #include "utf8proc_wrapper.hpp"
@@ -129,37 +125,6 @@
 	return obj.cast<T>();
 }
 
-<<<<<<< HEAD
-void ObjectConversionFailure(const LogicalType &type, py::handle &object) {
-	throw ConversionException("Could not convert Python object of type name \"%s\" to a Value of LogicalType \"%s\"",
-	                          string(py::str(object.get_type().attr("__name__"))), type.ToString());
-}
-
-//! 'count' is the amount of rows in the 'out' vector
-//! offset is the current row number within this vector
-void ScanPandasObject(PandasColumnBindData &bind_data, PyObject *object, idx_t offset, Vector &out) {
-
-	// handle None
-	if (object == Py_None) {
-		auto &validity = FlatVector::Validity(out);
-		validity.SetInvalid(offset);
-		return;
-	}
-
-	auto val = TransformPythonValue(*bind_data.instance_checker, object);
-	out.SetValue(offset, val);
-}
-
-void ScanPandasObjectColumn(PandasColumnBindData &bind_data, PyObject **col, idx_t count, idx_t offset, Vector &out) {
-	// numpy_col is a sequential list of objects, that make up one "column" (Vector)
-	out.SetVectorType(VectorType::FLAT_VECTOR);
-	for (idx_t i = 0; i < count; i++) {
-		// This segfaults..
-
-		// Inspected the type, it's 'ndarray'
-		// Went into python and saw that it's perfectly possible to use __getitem__ on a numpy.ndarray object
-		ScanPandasObject(bind_data, col[i], i, out);
-=======
 static void ConvertPandasType(ExtendedNumpyType &col_type, LogicalType &duckdb_col_type, PandasType &pandas_type) {
 	switch (col_type) {
 	case ExtendedNumpyType::BOOL: {
@@ -307,7 +272,6 @@
 		} else {
 			throw std::runtime_error("Unknown extension dtype (" + extension_type_str + ")");
 		}
->>>>>>> bb2b3df7
 	}
 	// Since people can extend the dtypes with their own custom stuff, it's probably best to check if it falls out of
 	// the supported range of dtypes. (little hardcoded though)
@@ -686,67 +650,6 @@
 		child_types.push_back(make_pair("key", key_type));
 		child_types.push_back(make_pair("value", value_type));
 		return LogicalType::MAP(move(child_types));
-<<<<<<< HEAD
-	} else if (instance_checker.IsInstanceOf(ele, "ndarray", "numpy")) {
-		auto to_list = ele.attr("tolist")();
-		return GetItemType(instance_checker, to_list, can_convert);
-	} else {
-		throw std::runtime_error("GetItemType unknown param type " + py::str(ele.get_type()).cast<string>());
-	}
-}
-
-// PandasType ConvertLogicalTypeToPandas(const LogicalType& type) {
-//	switch (type.id()) {
-//		case LogicalTypeId::TINYINT: return PandasType::TINYINT;
-//		case LogicalTypeId::SMALLINT: return PandasType::SMALLINT;
-//		case LogicalTypeId::INTEGER: return PandasType::INTEGER;
-//		case LogicalTypeId::BIGINT: return PandasType::BIGINT;
-//		case LogicalTypeId::HUGEINT: return PandasType::OBJECT;
-//		case LogicalTypeId::CHAR:
-//		case LogicalTypeId::UTINYINT: return PandasType::UTINYINT;
-//		case LogicalTypeId::USMALLINT: return PandasType::USMALLINT;
-//		case LogicalTypeId::UINTEGER: return PandasType::UINTEGER;
-//		case LogicalTypeId::UBIGINT: return PandasType::UBIGINT;
-//		case LogicalTypeId::VARCHAR: return PandasType::VARCHAR;
-//		case LogicalTypeId::DECIMAL:
-//		case LogicalTypeId::FLOAT: return PandasType::FLOAT;
-//		case LogicalTypeId::DOUBLE: return PandasType::DOUBLE;
-//		case LogicalTypeId::BOOLEAN: return PandasType::BOOLEAN;
-//		//timedelta?
-//		case LogicalTypeId::TIME:
-//		case LogicalTypeId::TIME_TZ:
-//		//datetime64
-//		case LogicalTypeId::DATE:
-//		case LogicalTypeId::TIMESTAMP:
-//		case LogicalTypeId::TIMESTAMP_MS:
-//		case LogicalTypeId::TIMESTAMP_NS:
-//		case LogicalTypeId::TIMESTAMP_SEC:
-//		case LogicalTypeId::TIMESTAMP_TZ: return PandasType::TIMESTAMP;
-//		case LogicalTypeId::USER: return PandasType::CATEGORY;
-//		default: return PandasType::OBJECT;
-//	}
-// }
-
-static duckdb::LogicalType AnalyzeObjectType(PythonInstanceChecker &instance_checker, pybind11::object column,
-                                             bool &can_convert) {
-	idx_t rows = py::len(column);
-	LogicalType item_type = duckdb::LogicalType::SQLNULL;
-	if (!rows) {
-		return item_type;
-	}
-
-	auto first_item = GetItem(column, 0);
-	item_type = GetItemType(instance_checker, first_item, can_convert);
-	if (!can_convert) {
-		return item_type;
-	}
-
-	for (idx_t i = 1; i < rows; i++) {
-		auto next_item = GetItem(column, i);
-		auto next_item_type = GetItemType(instance_checker, next_item, can_convert);
-		if (!can_convert) {
-			break;
-=======
 	} else if (py::isinstance(ele, numpy_ndarray)) {
 		auto extended_type = GetExtendedNumpyType(ele.attr("dtype"));
 		LogicalType ltype;
@@ -757,7 +660,6 @@
 			if (can_convert) {
 				ltype = converted_type;
 			}
->>>>>>> bb2b3df7
 		}
 		return LogicalType::LIST(ltype);
 	} else {
