import duckdb
import numpy as np
import pytest
from conftest import NumpyPandas, ArrowPandas
from datetime import datetime, timezone, time, timedelta


class TestDateTimeTime(object):
    @pytest.mark.parametrize('pandas', [NumpyPandas(), ArrowPandas()])
    def test_time_high(self, duckdb_cursor, pandas):
        duckdb_time = duckdb.query("SELECT make_time(23, 1, 34.234345) AS '0'").df()
        data = [time(hour=23, minute=1, second=34, microsecond=234345)]
        df_in = pandas.DataFrame({'0': pandas.Series(data=data, dtype='object')})
        df_out = duckdb.query_df(df_in, "df", "select * from df").df()
        pandas.testing.assert_frame_equal(df_out, duckdb_time)

    @pytest.mark.parametrize('pandas', [NumpyPandas(), ArrowPandas()])
    def test_time_low(self, duckdb_cursor, pandas):
        duckdb_time = duckdb.query("SELECT make_time(00, 01, 1.000) AS '0'").df()
        data = [time(hour=0, minute=1, second=1)]
        df_in = pandas.DataFrame({'0': pandas.Series(data=data, dtype='object')})
        df_out = duckdb.query_df(df_in, "df", "select * from df").df()
        pandas.testing.assert_frame_equal(df_out, duckdb_time)

    @pytest.mark.parametrize('pandas', [NumpyPandas(), ArrowPandas()])
<<<<<<< HEAD
=======
    def test_time_timezone_regular(self, duckdb_cursor, pandas):
        duckdb_time = duckdb.query("SELECT make_time(00, 01, 1.000) AS '0'").df()
        # time is 3 hours ahead of UTC
        offset = timedelta(hours=3)
        tz = timezone(offset)
        data = [time(hour=3, minute=1, second=1, tzinfo=tz)]
        df_in = pandas.DataFrame({'0': pandas.Series(data=data, dtype='object')})
        df_out = duckdb.query_df(df_in, "df", "select * from df").df()
        pandas.testing.assert_frame_equal(df_out, duckdb_time)

    @pytest.mark.parametrize('pandas', [NumpyPandas(), ArrowPandas()])
    def test_time_timezone_negative_extreme(self, duckdb_cursor, pandas):
        duckdb_time = duckdb.query("SELECT make_time(12, 01, 1.000) AS '0'").df()
        # time is 14 hours behind UTC
        offset = timedelta(hours=-14)
        tz = timezone(offset)
        data = [time(hour=22, minute=1, second=1, tzinfo=tz)]
        df_in = pandas.DataFrame({'0': pandas.Series(data=data, dtype='object')})
        df_out = duckdb.query_df(df_in, "df", "select * from df").df()
        pandas.testing.assert_frame_equal(df_out, duckdb_time)

    @pytest.mark.parametrize('pandas', [NumpyPandas(), ArrowPandas()])
    def test_time_timezone_positive_extreme(self, duckdb_cursor, pandas):
        duckdb_time = duckdb.query("SELECT make_time(12, 01, 1.000) AS '0'").df()
        # time is 20 hours ahead of UTC
        offset = timedelta(hours=20)
        tz = timezone(offset)
        data = [time(hour=8, minute=1, second=1, tzinfo=tz)]
        df_in = pandas.DataFrame({'0': pandas.Series(data=data, dtype='object')})
        df_out = duckdb.query_df(df_in, "df", "select * from df").df()
        pandas.testing.assert_frame_equal(df_out, duckdb_time)

    @pytest.mark.parametrize('pandas', [NumpyPandas(), ArrowPandas()])
>>>>>>> a868375e
    def test_pandas_datetime_overflow(self, pandas):
        duckdb_con = duckdb.connect()

        duckdb_con.execute("create table test (date DATE)")
        duckdb_con.execute("INSERT INTO TEST VALUES ('2263-02-28')")

        with pytest.raises(duckdb.ConversionException):
            res = duckdb_con.execute("select * from test").df()

    def test_timezone_datetime(self):
        con = duckdb.connect()

        dt = datetime.now(timezone.utc).replace(microsecond=0)

        original = dt
        stringified = str(dt)

        original_res = con.execute('select ?::TIMESTAMPTZ', [original]).fetchone()
        stringified_res = con.execute('select ?::TIMESTAMPTZ', [stringified]).fetchone()
        assert original_res == stringified_res<|MERGE_RESOLUTION|>--- conflicted
+++ resolved
@@ -23,42 +23,6 @@
         pandas.testing.assert_frame_equal(df_out, duckdb_time)
 
     @pytest.mark.parametrize('pandas', [NumpyPandas(), ArrowPandas()])
-<<<<<<< HEAD
-=======
-    def test_time_timezone_regular(self, duckdb_cursor, pandas):
-        duckdb_time = duckdb.query("SELECT make_time(00, 01, 1.000) AS '0'").df()
-        # time is 3 hours ahead of UTC
-        offset = timedelta(hours=3)
-        tz = timezone(offset)
-        data = [time(hour=3, minute=1, second=1, tzinfo=tz)]
-        df_in = pandas.DataFrame({'0': pandas.Series(data=data, dtype='object')})
-        df_out = duckdb.query_df(df_in, "df", "select * from df").df()
-        pandas.testing.assert_frame_equal(df_out, duckdb_time)
-
-    @pytest.mark.parametrize('pandas', [NumpyPandas(), ArrowPandas()])
-    def test_time_timezone_negative_extreme(self, duckdb_cursor, pandas):
-        duckdb_time = duckdb.query("SELECT make_time(12, 01, 1.000) AS '0'").df()
-        # time is 14 hours behind UTC
-        offset = timedelta(hours=-14)
-        tz = timezone(offset)
-        data = [time(hour=22, minute=1, second=1, tzinfo=tz)]
-        df_in = pandas.DataFrame({'0': pandas.Series(data=data, dtype='object')})
-        df_out = duckdb.query_df(df_in, "df", "select * from df").df()
-        pandas.testing.assert_frame_equal(df_out, duckdb_time)
-
-    @pytest.mark.parametrize('pandas', [NumpyPandas(), ArrowPandas()])
-    def test_time_timezone_positive_extreme(self, duckdb_cursor, pandas):
-        duckdb_time = duckdb.query("SELECT make_time(12, 01, 1.000) AS '0'").df()
-        # time is 20 hours ahead of UTC
-        offset = timedelta(hours=20)
-        tz = timezone(offset)
-        data = [time(hour=8, minute=1, second=1, tzinfo=tz)]
-        df_in = pandas.DataFrame({'0': pandas.Series(data=data, dtype='object')})
-        df_out = duckdb.query_df(df_in, "df", "select * from df").df()
-        pandas.testing.assert_frame_equal(df_out, duckdb_time)
-
-    @pytest.mark.parametrize('pandas', [NumpyPandas(), ArrowPandas()])
->>>>>>> a868375e
     def test_pandas_datetime_overflow(self, pandas):
         duckdb_con = duckdb.connect()
 
