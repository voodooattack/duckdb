from multiprocessing.sharedctypes import Value
import numpy
import datetime
import pandas
import pytest
import duckdb
from io import StringIO, BytesIO


def TestFile(name):
    import os

    filename = os.path.join(os.path.dirname(os.path.realpath(__file__)), '..', 'data', name)
    return filename


class TestReadCSV(object):
<<<<<<< HEAD
	def test_using_connection_wrapper(self):
		rel = duckdb.read_csv(TestFile('category.csv'))
		res = rel.fetchone()
		print(res)
		assert res == (1, 'Action', datetime.datetime(2006, 2, 15, 4, 46, 27))

	def test_using_connection_wrapper_with_keyword(self):
		rel = duckdb.read_csv(TestFile('category.csv'), dtype={'category_id': 'string'})
		res = rel.fetchone()
		print(res)
		assert res == ('1', 'Action', datetime.datetime(2006, 2, 15, 4, 46, 27))

	def test_no_options(self, duckdb_cursor):
		rel = duckdb_cursor.read_csv(TestFile('category.csv'))
		res = rel.fetchone()
		print(res)
		assert res == (1, 'Action', datetime.datetime(2006, 2, 15, 4, 46, 27))

	def test_dtype(self, duckdb_cursor):
		rel = duckdb_cursor.read_csv(TestFile('category.csv'), dtype={'category_id': 'string'})
		res = rel.fetchone()
		print(res)
		assert res == ('1', 'Action', datetime.datetime(2006, 2, 15, 4, 46, 27))

	def test_dtype_as_list(self, duckdb_cursor):
		rel = duckdb_cursor.read_csv(TestFile('category.csv'), dtype=['string'])
		res = rel.fetchone()
		print(res)
		assert res == ('1', 'Action', datetime.datetime(2006, 2, 15, 4, 46, 27))

		rel = duckdb_cursor.read_csv(TestFile('category.csv'), dtype=['double'])
		res = rel.fetchone()
		print(res)
		assert res == (1.0, 'Action', datetime.datetime(2006, 2, 15, 4, 46, 27))

	def test_sep(self, duckdb_cursor):
		rel = duckdb_cursor.read_csv(TestFile('category.csv'), sep=" ")
		res = rel.fetchone()
		print(res)
		assert res == ('1|Action|2006-02-15', datetime.time(4, 46, 27))

	def test_delimiter(self, duckdb_cursor):
		rel = duckdb_cursor.read_csv(TestFile('category.csv'), delimiter=" ")
		res = rel.fetchone()
		print(res)
		assert res == ('1|Action|2006-02-15', datetime.time(4, 46, 27))

	def test_delimiter_and_sep(self, duckdb_cursor):
		with pytest.raises(duckdb.InvalidInputException, match="read_csv takes either 'delimiter' or 'sep', not both"):
			rel = duckdb_cursor.read_csv(TestFile('category.csv'), delimiter=" ", sep=" ")

	def test_header_true(self, duckdb_cursor):
		rel = duckdb_cursor.read_csv(TestFile('category.csv'), header=True)
		res = rel.fetchone()
		print(res)
		assert res == (1, 'Action', datetime.datetime(2006, 2, 15, 4, 46, 27))

	@pytest.mark.skip(reason="Issue #6011 needs to be fixed first, header=False doesn't work correctly")
	def test_header_false(self, duckdb_cursor):
		rel = duckdb_cursor.read_csv(TestFile('category.csv'), header=False)

	def test_na_values(self, duckdb_cursor):
		rel = duckdb_cursor.read_csv(TestFile('category.csv'), na_values='Action')
		res = rel.fetchone()
		print(res)
		assert res == (1, None, datetime.datetime(2006, 2, 15, 4, 46, 27))

	def test_skiprows(self, duckdb_cursor):
		rel = duckdb_cursor.read_csv(TestFile('category.csv'), skiprows=1)
		res = rel.fetchone()
		print(res)
		assert res == (1, 'Action', datetime.datetime(2006, 2, 15, 4, 46, 27))

	# We want to detect this at bind time
	def test_compression_wrong(self, duckdb_cursor):
		with pytest.raises(duckdb.Error, match="Input is not a GZIP stream"):
			rel = duckdb_cursor.read_csv(TestFile('category.csv'), compression='gzip')

	def test_quotechar(self, duckdb_cursor):
		rel = duckdb_cursor.read_csv(TestFile('unquote_without_delimiter.csv'), quotechar="")
		res = rel.fetchone()
		print(res)
		assert res == ('"AAA"BB',)

	def test_escapechar(self, duckdb_cursor):
		rel = duckdb_cursor.read_csv(TestFile('quote_escape.csv'), escapechar=";")
		res = rel.limit(1,1).fetchone()
		print(res)
		assert res == ('345', 'TEST6', '"text""2""text"')

	def test_encoding_wrong(self, duckdb_cursor):
		with pytest.raises(duckdb.BinderException, match="Copy is only supported for UTF-8 encoded files, ENCODING 'UTF-8'"):
			rel = duckdb_cursor.read_csv(TestFile('quote_escape.csv'), encoding=";")

	def test_encoding_correct(self, duckdb_cursor):
		rel = duckdb_cursor.read_csv(TestFile('quote_escape.csv'), encoding="UTF-8")
		res = rel.limit(1,1).fetchone()
		print(res)
		assert res == (345, 'TEST6', 'text"2"text')

	def test_parallel_true(self, duckdb_cursor):
		rel = duckdb_cursor.read_csv(TestFile('category.csv'), parallel=True)
		res = rel.fetchone()
		print(res)
		assert res == (1, 'Action', datetime.datetime(2006, 2, 15, 4, 46, 27))

	def test_parallel_true(self, duckdb_cursor):
		rel = duckdb_cursor.read_csv(TestFile('category.csv'), parallel=False)
		res = rel.fetchone()
		print(res)
		assert res == (1, 'Action', datetime.datetime(2006, 2, 15, 4, 46, 27))

	def test_date_format_as_datetime(self, duckdb_cursor):
		rel = duckdb_cursor.read_csv(TestFile('datetime.csv'))
		res = rel.fetchone()
		print(res)
		assert res == (123, 'TEST2', datetime.time(12, 12, 12), datetime.date(2000, 1, 1), datetime.datetime(2000, 1, 1, 12, 12))

	def test_date_format_as_date(self, duckdb_cursor):
		rel = duckdb_cursor.read_csv(TestFile('datetime.csv'), date_format='%Y-%m-%d')
		res = rel.fetchone()
		print(res)
		assert res == (123, 'TEST2', datetime.time(12, 12, 12), datetime.date(2000, 1, 1), datetime.datetime(2000, 1, 1, 12, 12))

	def test_timestamp_format(self, duckdb_cursor):
		rel = duckdb_cursor.read_csv(TestFile('datetime.csv'), timestamp_format='%m/%d/%Y')
		res = rel.fetchone()
		print(res)
		assert res == (123, 'TEST2', datetime.time(12, 12, 12), datetime.date(2000, 1, 1), '2000-01-01 12:12:00')

	def test_sample_size_incorrect(self, duckdb_cursor):
		rel = duckdb_cursor.read_csv(TestFile('problematic.csv'), header=True, sample_size=1)
		with pytest.raises(duckdb.InvalidInputException):
			# The sniffer couldn't detect that this column contains non-integer values
			while True:
				res = rel.fetchone()
				if res is None:
					break

	def test_sample_size_correct(self, duckdb_cursor):
		rel = duckdb_cursor.read_csv(TestFile('problematic.csv'), header=True, sample_size=-1)
		res = rel.fetchone()
		print(res)
		assert res == ('1', '1', '1')

	def test_all_varchar(self, duckdb_cursor):
		rel = duckdb_cursor.read_csv(TestFile('category.csv'), all_varchar=True)
		res = rel.fetchone()
		print(res)
		assert res == ('1', 'Action', '2006-02-15 04:46:27')

	def test_null_padding(self, duckdb_cursor):
	
		rel = duckdb_cursor.read_csv(TestFile('nullpadding.csv'), null_padding=False)
		res = rel.fetchall()
		assert res == [('# this file has a bunch of gunk at the top',), ('one,two,three,four',), ('1,a,alice',), ('2,b,bob',)]
		
		rel = duckdb_cursor.read_csv(TestFile('nullpadding.csv'), null_padding=True)
		res = rel.fetchall()
		assert res == [(1, 'a', 'alice', None), (2, 'b', 'bob', None)]

		rel = duckdb.read_csv(TestFile('nullpadding.csv'), null_padding=False)
		res = rel.fetchall()
		assert res == [('# this file has a bunch of gunk at the top',), ('one,two,three,four',), ('1,a,alice',), ('2,b,bob',)]
		
		rel = duckdb.read_csv(TestFile('nullpadding.csv'), null_padding=True)
		res = rel.fetchall()
		assert res == [(1, 'a', 'alice', None), (2, 'b', 'bob', None)]

		rel = duckdb_cursor.from_csv_auto(TestFile('nullpadding.csv'), null_padding=False)
		res = rel.fetchall()
		assert res == [('# this file has a bunch of gunk at the top',), ('one,two,three,four',), ('1,a,alice',), ('2,b,bob',)]
		
		rel = duckdb_cursor.from_csv_auto(TestFile('nullpadding.csv'), null_padding=True)
		res = rel.fetchall()
		assert res == [(1, 'a', 'alice', None), (2, 'b', 'bob', None)]

		rel = duckdb.from_csv_auto(TestFile('nullpadding.csv'), null_padding=False)
		res = rel.fetchall()
		assert res == [('# this file has a bunch of gunk at the top',), ('one,two,three,four',), ('1,a,alice',), ('2,b,bob',)]
		
		rel = duckdb.from_csv_auto(TestFile('nullpadding.csv'), null_padding=True)
		res = rel.fetchall()
		assert res == [(1, 'a', 'alice', None), (2, 'b', 'bob', None)]

	def test_normalize_names(self, duckdb_cursor):
		rel = duckdb_cursor.read_csv(TestFile('category.csv'), normalize_names=False)
		df = rel.df()
		column_names = list(df.columns.values)
		# The names are not normalized, so they are capitalized
		assert 'CATEGORY_ID' in column_names

		rel = duckdb_cursor.read_csv(TestFile('category.csv'), normalize_names=True)
		df = rel.df()
		column_names = list(df.columns.values)
		# The capitalized names are normalized to lowercase instead
		assert 'CATEGORY_ID' not in column_names

	def test_filename(self, duckdb_cursor):
		rel = duckdb_cursor.read_csv(TestFile('category.csv'), filename=False)
		df = rel.df()
		column_names = list(df.columns.values)
		# The filename is not included in the returned columns
		assert 'filename' not in column_names

		rel = duckdb_cursor.read_csv(TestFile('category.csv'), filename=True)
		df = rel.df()
		column_names = list(df.columns.values)
		# The filename is included in the returned columns
		assert 'filename' in column_names

	def test_read_pathlib_path(self, duckdb_cursor):
		pathlib = pytest.importorskip("pathlib")
		path = pathlib.Path(TestFile('category.csv'))
		rel = duckdb_cursor.read_csv(path)
		res = rel.fetchone()
		print(res)
		assert res == (1, 'Action', datetime.datetime(2006, 2, 15, 4, 46, 27))

	def test_read_filelike(self, duckdb_cursor):
		_ = pytest.importorskip("fsspec")
		string = StringIO("c1,c2,c3\na,b,c")
		res = duckdb_cursor.read_csv(string, header=True).fetchall()
		assert res == [('a', 'b', 'c')]

	def test_read_filelike_rel_out_of_scope(self, duckdb_cursor):
		_ = pytest.importorskip("fsspec")
		def keep_in_scope():
			string = StringIO("c1,c2,c3\na,b,c")
			# Create a ReadCSVRelation on a file-like object
			# this will add the object to our internal object filesystem
			rel = duckdb_cursor.read_csv(string, header=True)
			# The file-like object will still exist, so we can execute this later
			return rel
		
		def close_scope():
			string = StringIO("c1,c2,c3\na,b,c")
			# Create a ReadCSVRelation on a file-like object
			# this will add the object to our internal object filesystem
			res = duckdb_cursor.read_csv(string, header=True).fetchall()
			# When the relation goes out of scope - we delete the file-like object from our filesystem
			return res

		relation = keep_in_scope()
		res = relation.fetchall()

		res2 = close_scope()
		assert res == res2

	def test_filelike_bytesio(self, duckdb_cursor):
		_ = pytest.importorskip("fsspec")
		string = BytesIO(b"c1,c2,c3\na,b,c")
		res = duckdb_cursor.read_csv(string, header=True).fetchall()
		assert res == [('a', 'b', 'c')]
	
	def test_filelike_exception(self, duckdb_cursor):
		_ = pytest.importorskip("fsspec")
		class ReadError:
			def __init__(self):
				pass
			def read(self, amount):
				raise ValueError(amount)
			def seek(self, loc):
				return 0

		class SeekError:
			def __init__(self):
				pass
			def read(self, amount):
				return b'test'
			def seek(self, loc):
				raise ValueError(loc)

		obj = ReadError()
		with pytest.raises(ValueError):
			res = duckdb_cursor.read_csv(obj, header=True).fetchall()

		obj = SeekError()
		with pytest.raises(ValueError):
			res = duckdb_cursor.read_csv(obj, header=True).fetchall()
	
	def test_filelike_custom(self, duckdb_cursor):
		_ = pytest.importorskip("fsspec")
		class CustomIO:
			def __init__(self):
				self.loc = 0
				pass
			def seek(self, loc):
				self.loc = loc
				return loc
			def read(self, amount):
				out = b"c1,c2,c3\na,b,c"[self.loc : self.loc + amount : 1]
				self.loc += amount
				return out

		obj = CustomIO()
		res = duckdb_cursor.read_csv(obj, header=True).fetchall()
		assert res == [('a', 'b', 'c')]

	def test_filelike_non_readable(self, duckdb_cursor):
		_ = pytest.importorskip("fsspec")
		obj = 5;
		with pytest.raises(ValueError, match="Can not read from a non file-like object"):
			res = duckdb_cursor.read_csv(obj, header=True).fetchall()
	
	def test_filelike_none(self, duckdb_cursor):
		_ = pytest.importorskip("fsspec")
		obj = None;
		with pytest.raises(ValueError, match="Can not read from a non file-like object"):
			res = duckdb_cursor.read_csv(obj, header=True).fetchall()

	def test_internal_object_filesystem_cleanup(self, duckdb_cursor):
		_ = pytest.importorskip("fsspec")
		class CountedObject(StringIO):
			instance_count = 0
			def __init__(self, str):
				CountedObject.instance_count += 1
				super().__init__(str)
			def __del__(self):
				CountedObject.instance_count -= 1

		def scoped_objects(duckdb_cursor):
			obj = CountedObject("a,b,c")
			rel1 = duckdb_cursor.read_csv(obj)
			assert rel1.fetchall() == [('a','b','c',)]
			assert CountedObject.instance_count == 1

			obj = CountedObject("a,b,c")
			rel2 = duckdb_cursor.read_csv(obj)
			assert rel2.fetchall() == [('a','b','c',)]
			assert CountedObject.instance_count == 2

			obj = CountedObject("a,b,c")
			rel3 = duckdb_cursor.read_csv(obj)
			assert rel3.fetchall() == [('a','b','c',)]
			assert CountedObject.instance_count == 3
		assert CountedObject.instance_count == 0
		scoped_objects(duckdb_cursor)
		assert CountedObject.instance_count == 0
=======
    def test_using_connection_wrapper(self):
        rel = duckdb.read_csv(TestFile('category.csv'))
        res = rel.fetchone()
        print(res)
        assert res == (1, 'Action', datetime.datetime(2006, 2, 15, 4, 46, 27))

    def test_using_connection_wrapper_with_keyword(self):
        rel = duckdb.read_csv(TestFile('category.csv'), dtype={'category_id': 'string'})
        res = rel.fetchone()
        print(res)
        assert res == ('1', 'Action', datetime.datetime(2006, 2, 15, 4, 46, 27))

    def test_no_options(self, duckdb_cursor):
        rel = duckdb_cursor.read_csv(TestFile('category.csv'))
        res = rel.fetchone()
        print(res)
        assert res == (1, 'Action', datetime.datetime(2006, 2, 15, 4, 46, 27))

    def test_dtype(self, duckdb_cursor):
        rel = duckdb_cursor.read_csv(TestFile('category.csv'), dtype={'category_id': 'string'})
        res = rel.fetchone()
        print(res)
        assert res == ('1', 'Action', datetime.datetime(2006, 2, 15, 4, 46, 27))

    def test_dtype_as_list(self, duckdb_cursor):
        rel = duckdb_cursor.read_csv(TestFile('category.csv'), dtype=['string'])
        res = rel.fetchone()
        print(res)
        assert res == ('1', 'Action', datetime.datetime(2006, 2, 15, 4, 46, 27))

        rel = duckdb_cursor.read_csv(TestFile('category.csv'), dtype=['double'])
        res = rel.fetchone()
        print(res)
        assert res == (1.0, 'Action', datetime.datetime(2006, 2, 15, 4, 46, 27))

    def test_sep(self, duckdb_cursor):
        rel = duckdb_cursor.read_csv(TestFile('category.csv'), sep=" ")
        res = rel.fetchone()
        print(res)
        assert res == ('1|Action|2006-02-15', datetime.time(4, 46, 27))

    def test_delimiter(self, duckdb_cursor):
        rel = duckdb_cursor.read_csv(TestFile('category.csv'), delimiter=" ")
        res = rel.fetchone()
        print(res)
        assert res == ('1|Action|2006-02-15', datetime.time(4, 46, 27))

    def test_delimiter_and_sep(self, duckdb_cursor):
        with pytest.raises(duckdb.InvalidInputException, match="read_csv takes either 'delimiter' or 'sep', not both"):
            rel = duckdb_cursor.read_csv(TestFile('category.csv'), delimiter=" ", sep=" ")

    def test_header_true(self, duckdb_cursor):
        rel = duckdb_cursor.read_csv(TestFile('category.csv'), header=True)
        res = rel.fetchone()
        print(res)
        assert res == (1, 'Action', datetime.datetime(2006, 2, 15, 4, 46, 27))

    @pytest.mark.skip(reason="Issue #6011 needs to be fixed first, header=False doesn't work correctly")
    def test_header_false(self, duckdb_cursor):
        rel = duckdb_cursor.read_csv(TestFile('category.csv'), header=False)

    def test_na_values(self, duckdb_cursor):
        rel = duckdb_cursor.read_csv(TestFile('category.csv'), na_values='Action')
        res = rel.fetchone()
        print(res)
        assert res == (1, None, datetime.datetime(2006, 2, 15, 4, 46, 27))

    def test_skiprows(self, duckdb_cursor):
        rel = duckdb_cursor.read_csv(TestFile('category.csv'), skiprows=1)
        res = rel.fetchone()
        print(res)
        assert res == (1, 'Action', datetime.datetime(2006, 2, 15, 4, 46, 27))

    # We want to detect this at bind time
    def test_compression_wrong(self, duckdb_cursor):
        with pytest.raises(duckdb.Error, match="Input is not a GZIP stream"):
            rel = duckdb_cursor.read_csv(TestFile('category.csv'), compression='gzip')

    def test_quotechar(self, duckdb_cursor):
        rel = duckdb_cursor.read_csv(TestFile('unquote_without_delimiter.csv'), quotechar="")
        res = rel.fetchone()
        print(res)
        assert res == ('"AAA"BB',)

    def test_escapechar(self, duckdb_cursor):
        rel = duckdb_cursor.read_csv(TestFile('quote_escape.csv'), escapechar=";")
        res = rel.limit(1, 1).fetchone()
        print(res)
        assert res == ('345', 'TEST6', '"text""2""text"')

    def test_encoding_wrong(self, duckdb_cursor):
        with pytest.raises(
            duckdb.BinderException, match="Copy is only supported for UTF-8 encoded files, ENCODING 'UTF-8'"
        ):
            rel = duckdb_cursor.read_csv(TestFile('quote_escape.csv'), encoding=";")

    def test_encoding_correct(self, duckdb_cursor):
        rel = duckdb_cursor.read_csv(TestFile('quote_escape.csv'), encoding="UTF-8")
        res = rel.limit(1, 1).fetchone()
        print(res)
        assert res == (345, 'TEST6', 'text"2"text')

    def test_parallel_true(self, duckdb_cursor):
        rel = duckdb_cursor.read_csv(TestFile('category.csv'), parallel=True)
        res = rel.fetchone()
        print(res)
        assert res == (1, 'Action', datetime.datetime(2006, 2, 15, 4, 46, 27))

    def test_parallel_true(self, duckdb_cursor):
        rel = duckdb_cursor.read_csv(TestFile('category.csv'), parallel=False)
        res = rel.fetchone()
        print(res)
        assert res == (1, 'Action', datetime.datetime(2006, 2, 15, 4, 46, 27))

    def test_date_format_as_datetime(self, duckdb_cursor):
        rel = duckdb_cursor.read_csv(TestFile('datetime.csv'), date_format='%m/%d/%Y')
        res = rel.fetchone()
        print(res)
        assert res == (
            123,
            'TEST2',
            datetime.time(12, 12, 12),
            datetime.datetime(2000, 1, 1, 0, 0),
            datetime.datetime(2000, 1, 1, 12, 12),
        )

    def test_date_format_as_date(self, duckdb_cursor):
        rel = duckdb_cursor.read_csv(TestFile('datetime.csv'), date_format='%Y-%m-%d')
        res = rel.fetchone()
        print(res)
        assert res == (
            123,
            'TEST2',
            datetime.time(12, 12, 12),
            datetime.date(2000, 1, 1),
            datetime.datetime(2000, 1, 1, 12, 12),
        )

    def test_timestamp_format(self, duckdb_cursor):
        rel = duckdb_cursor.read_csv(TestFile('datetime.csv'), timestamp_format='%m/%d/%Y')
        res = rel.fetchone()
        print(res)
        assert res == (123, 'TEST2', datetime.time(12, 12, 12), datetime.date(2000, 1, 1), '2000-01-01 12:12:00')

    def test_sample_size_incorrect(self, duckdb_cursor):
        rel = duckdb_cursor.read_csv(TestFile('problematic.csv'), header=True, sample_size=1)
        with pytest.raises(duckdb.InvalidInputException):
            # The sniffer couldn't detect that this column contains non-integer values
            while True:
                res = rel.fetchone()
                if res is None:
                    break

    def test_sample_size_correct(self, duckdb_cursor):
        rel = duckdb_cursor.read_csv(TestFile('problematic.csv'), header=True, sample_size=-1)
        res = rel.fetchone()
        print(res)
        assert res == ('1', '1', '1')

    def test_all_varchar(self, duckdb_cursor):
        rel = duckdb_cursor.read_csv(TestFile('category.csv'), all_varchar=True)
        res = rel.fetchone()
        print(res)
        assert res == ('1', 'Action', '2006-02-15 04:46:27')

    def test_null_padding(self, duckdb_cursor):
        rel = duckdb_cursor.read_csv(TestFile('nullpadding.csv'), null_padding=False)
        res = rel.fetchall()
        assert res == [
            ('# this file has a bunch of gunk at the top',),
            ('one,two,three,four',),
            ('1,a,alice',),
            ('2,b,bob',),
        ]

        rel = duckdb_cursor.read_csv(TestFile('nullpadding.csv'), null_padding=True)
        res = rel.fetchall()
        assert res == [(1, 'a', 'alice', None), (2, 'b', 'bob', None)]

        rel = duckdb.read_csv(TestFile('nullpadding.csv'), null_padding=False)
        res = rel.fetchall()
        assert res == [
            ('# this file has a bunch of gunk at the top',),
            ('one,two,three,four',),
            ('1,a,alice',),
            ('2,b,bob',),
        ]

        rel = duckdb.read_csv(TestFile('nullpadding.csv'), null_padding=True)
        res = rel.fetchall()
        assert res == [(1, 'a', 'alice', None), (2, 'b', 'bob', None)]

        rel = duckdb_cursor.from_csv_auto(TestFile('nullpadding.csv'), null_padding=False)
        res = rel.fetchall()
        assert res == [
            ('# this file has a bunch of gunk at the top',),
            ('one,two,three,four',),
            ('1,a,alice',),
            ('2,b,bob',),
        ]

        rel = duckdb_cursor.from_csv_auto(TestFile('nullpadding.csv'), null_padding=True)
        res = rel.fetchall()
        assert res == [(1, 'a', 'alice', None), (2, 'b', 'bob', None)]

        rel = duckdb.from_csv_auto(TestFile('nullpadding.csv'), null_padding=False)
        res = rel.fetchall()
        assert res == [
            ('# this file has a bunch of gunk at the top',),
            ('one,two,three,four',),
            ('1,a,alice',),
            ('2,b,bob',),
        ]

        rel = duckdb.from_csv_auto(TestFile('nullpadding.csv'), null_padding=True)
        res = rel.fetchall()
        assert res == [(1, 'a', 'alice', None), (2, 'b', 'bob', None)]

    def test_normalize_names(self, duckdb_cursor):
        rel = duckdb_cursor.read_csv(TestFile('category.csv'), normalize_names=False)
        df = rel.df()
        column_names = list(df.columns.values)
        # The names are not normalized, so they are capitalized
        assert 'CATEGORY_ID' in column_names

        rel = duckdb_cursor.read_csv(TestFile('category.csv'), normalize_names=True)
        df = rel.df()
        column_names = list(df.columns.values)
        # The capitalized names are normalized to lowercase instead
        assert 'CATEGORY_ID' not in column_names

    def test_filename(self, duckdb_cursor):
        rel = duckdb_cursor.read_csv(TestFile('category.csv'), filename=False)
        df = rel.df()
        column_names = list(df.columns.values)
        # The filename is not included in the returned columns
        assert 'filename' not in column_names

        rel = duckdb_cursor.read_csv(TestFile('category.csv'), filename=True)
        df = rel.df()
        column_names = list(df.columns.values)
        # The filename is included in the returned columns
        assert 'filename' in column_names

    def test_read_pathlib_path(self, duckdb_cursor):
        pathlib = pytest.importorskip("pathlib")
        path = pathlib.Path(TestFile('category.csv'))
        rel = duckdb_cursor.read_csv(path)
        res = rel.fetchone()
        print(res)
        assert res == (1, 'Action', datetime.datetime(2006, 2, 15, 4, 46, 27))

    def test_read_filelike(self, duckdb_cursor):
        _ = pytest.importorskip("fsspec")
        string = StringIO("c1,c2,c3\na,b,c")
        res = duckdb_cursor.read_csv(string, header=True).fetchall()
        assert res == [('a', 'b', 'c')]

    def test_read_filelike_rel_out_of_scope(self, duckdb_cursor):
        _ = pytest.importorskip("fsspec")

        def keep_in_scope():
            string = StringIO("c1,c2,c3\na,b,c")
            # Create a ReadCSVRelation on a file-like object
            # this will add the object to our internal object filesystem
            rel = duckdb_cursor.read_csv(string, header=True)
            # The file-like object will still exist, so we can execute this later
            return rel

        def close_scope():
            string = StringIO("c1,c2,c3\na,b,c")
            # Create a ReadCSVRelation on a file-like object
            # this will add the object to our internal object filesystem
            res = duckdb_cursor.read_csv(string, header=True).fetchall()
            # When the relation goes out of scope - we delete the file-like object from our filesystem
            return res

        relation = keep_in_scope()
        res = relation.fetchall()

        res2 = close_scope()
        assert res == res2

    def test_filelike_bytesio(self, duckdb_cursor):
        _ = pytest.importorskip("fsspec")
        string = BytesIO(b"c1,c2,c3\na,b,c")
        res = duckdb_cursor.read_csv(string, header=True).fetchall()
        assert res == [('a', 'b', 'c')]

    def test_filelike_exception(self, duckdb_cursor):
        _ = pytest.importorskip("fsspec")

        class ReadError:
            def __init__(self):
                pass

            def read(self, amount):
                raise ValueError(amount)

            def seek(self, loc):
                return 0

        class SeekError:
            def __init__(self):
                pass

            def read(self, amount):
                return b'test'

            def seek(self, loc):
                raise ValueError(loc)

        obj = ReadError()
        with pytest.raises(ValueError):
            res = duckdb_cursor.read_csv(obj, header=True).fetchall()

        obj = SeekError()
        with pytest.raises(ValueError):
            res = duckdb_cursor.read_csv(obj, header=True).fetchall()

    def test_filelike_custom(self, duckdb_cursor):
        _ = pytest.importorskip("fsspec")

        class CustomIO:
            def __init__(self):
                self.loc = 0
                pass

            def seek(self, loc):
                self.loc = loc
                return loc

            def read(self, amount):
                out = b"c1,c2,c3\na,b,c"[self.loc : self.loc + amount : 1]
                self.loc += amount
                return out

        obj = CustomIO()
        res = duckdb_cursor.read_csv(obj, header=True).fetchall()
        assert res == [('a', 'b', 'c')]

    def test_filelike_non_readable(self, duckdb_cursor):
        _ = pytest.importorskip("fsspec")
        obj = 5
        with pytest.raises(ValueError, match="Can not read from a non file-like object"):
            res = duckdb_cursor.read_csv(obj, header=True).fetchall()

    def test_filelike_none(self, duckdb_cursor):
        _ = pytest.importorskip("fsspec")
        obj = None
        with pytest.raises(ValueError, match="Can not read from a non file-like object"):
            res = duckdb_cursor.read_csv(obj, header=True).fetchall()

    def test_internal_object_filesystem_cleanup(self, duckdb_cursor):
        _ = pytest.importorskip("fsspec")

        class CountedObject(StringIO):
            instance_count = 0

            def __init__(self, str):
                CountedObject.instance_count += 1
                super().__init__(str)

            def __del__(self):
                CountedObject.instance_count -= 1

        def scoped_objects(duckdb_cursor):
            obj = CountedObject("a,b,c")
            rel1 = duckdb_cursor.read_csv(obj)
            assert rel1.fetchall() == [
                (
                    'a',
                    'b',
                    'c',
                )
            ]
            assert CountedObject.instance_count == 1

            obj = CountedObject("a,b,c")
            rel2 = duckdb_cursor.read_csv(obj)
            assert rel2.fetchall() == [
                (
                    'a',
                    'b',
                    'c',
                )
            ]
            assert CountedObject.instance_count == 2

            obj = CountedObject("a,b,c")
            rel3 = duckdb_cursor.read_csv(obj)
            assert rel3.fetchall() == [
                (
                    'a',
                    'b',
                    'c',
                )
            ]
            assert CountedObject.instance_count == 3

        assert CountedObject.instance_count == 0
        scoped_objects(duckdb_cursor)
        assert CountedObject.instance_count == 0
>>>>>>> 0921f748
<|MERGE_RESOLUTION|>--- conflicted
+++ resolved
@@ -15,347 +15,6 @@
 
 
 class TestReadCSV(object):
-<<<<<<< HEAD
-	def test_using_connection_wrapper(self):
-		rel = duckdb.read_csv(TestFile('category.csv'))
-		res = rel.fetchone()
-		print(res)
-		assert res == (1, 'Action', datetime.datetime(2006, 2, 15, 4, 46, 27))
-
-	def test_using_connection_wrapper_with_keyword(self):
-		rel = duckdb.read_csv(TestFile('category.csv'), dtype={'category_id': 'string'})
-		res = rel.fetchone()
-		print(res)
-		assert res == ('1', 'Action', datetime.datetime(2006, 2, 15, 4, 46, 27))
-
-	def test_no_options(self, duckdb_cursor):
-		rel = duckdb_cursor.read_csv(TestFile('category.csv'))
-		res = rel.fetchone()
-		print(res)
-		assert res == (1, 'Action', datetime.datetime(2006, 2, 15, 4, 46, 27))
-
-	def test_dtype(self, duckdb_cursor):
-		rel = duckdb_cursor.read_csv(TestFile('category.csv'), dtype={'category_id': 'string'})
-		res = rel.fetchone()
-		print(res)
-		assert res == ('1', 'Action', datetime.datetime(2006, 2, 15, 4, 46, 27))
-
-	def test_dtype_as_list(self, duckdb_cursor):
-		rel = duckdb_cursor.read_csv(TestFile('category.csv'), dtype=['string'])
-		res = rel.fetchone()
-		print(res)
-		assert res == ('1', 'Action', datetime.datetime(2006, 2, 15, 4, 46, 27))
-
-		rel = duckdb_cursor.read_csv(TestFile('category.csv'), dtype=['double'])
-		res = rel.fetchone()
-		print(res)
-		assert res == (1.0, 'Action', datetime.datetime(2006, 2, 15, 4, 46, 27))
-
-	def test_sep(self, duckdb_cursor):
-		rel = duckdb_cursor.read_csv(TestFile('category.csv'), sep=" ")
-		res = rel.fetchone()
-		print(res)
-		assert res == ('1|Action|2006-02-15', datetime.time(4, 46, 27))
-
-	def test_delimiter(self, duckdb_cursor):
-		rel = duckdb_cursor.read_csv(TestFile('category.csv'), delimiter=" ")
-		res = rel.fetchone()
-		print(res)
-		assert res == ('1|Action|2006-02-15', datetime.time(4, 46, 27))
-
-	def test_delimiter_and_sep(self, duckdb_cursor):
-		with pytest.raises(duckdb.InvalidInputException, match="read_csv takes either 'delimiter' or 'sep', not both"):
-			rel = duckdb_cursor.read_csv(TestFile('category.csv'), delimiter=" ", sep=" ")
-
-	def test_header_true(self, duckdb_cursor):
-		rel = duckdb_cursor.read_csv(TestFile('category.csv'), header=True)
-		res = rel.fetchone()
-		print(res)
-		assert res == (1, 'Action', datetime.datetime(2006, 2, 15, 4, 46, 27))
-
-	@pytest.mark.skip(reason="Issue #6011 needs to be fixed first, header=False doesn't work correctly")
-	def test_header_false(self, duckdb_cursor):
-		rel = duckdb_cursor.read_csv(TestFile('category.csv'), header=False)
-
-	def test_na_values(self, duckdb_cursor):
-		rel = duckdb_cursor.read_csv(TestFile('category.csv'), na_values='Action')
-		res = rel.fetchone()
-		print(res)
-		assert res == (1, None, datetime.datetime(2006, 2, 15, 4, 46, 27))
-
-	def test_skiprows(self, duckdb_cursor):
-		rel = duckdb_cursor.read_csv(TestFile('category.csv'), skiprows=1)
-		res = rel.fetchone()
-		print(res)
-		assert res == (1, 'Action', datetime.datetime(2006, 2, 15, 4, 46, 27))
-
-	# We want to detect this at bind time
-	def test_compression_wrong(self, duckdb_cursor):
-		with pytest.raises(duckdb.Error, match="Input is not a GZIP stream"):
-			rel = duckdb_cursor.read_csv(TestFile('category.csv'), compression='gzip')
-
-	def test_quotechar(self, duckdb_cursor):
-		rel = duckdb_cursor.read_csv(TestFile('unquote_without_delimiter.csv'), quotechar="")
-		res = rel.fetchone()
-		print(res)
-		assert res == ('"AAA"BB',)
-
-	def test_escapechar(self, duckdb_cursor):
-		rel = duckdb_cursor.read_csv(TestFile('quote_escape.csv'), escapechar=";")
-		res = rel.limit(1,1).fetchone()
-		print(res)
-		assert res == ('345', 'TEST6', '"text""2""text"')
-
-	def test_encoding_wrong(self, duckdb_cursor):
-		with pytest.raises(duckdb.BinderException, match="Copy is only supported for UTF-8 encoded files, ENCODING 'UTF-8'"):
-			rel = duckdb_cursor.read_csv(TestFile('quote_escape.csv'), encoding=";")
-
-	def test_encoding_correct(self, duckdb_cursor):
-		rel = duckdb_cursor.read_csv(TestFile('quote_escape.csv'), encoding="UTF-8")
-		res = rel.limit(1,1).fetchone()
-		print(res)
-		assert res == (345, 'TEST6', 'text"2"text')
-
-	def test_parallel_true(self, duckdb_cursor):
-		rel = duckdb_cursor.read_csv(TestFile('category.csv'), parallel=True)
-		res = rel.fetchone()
-		print(res)
-		assert res == (1, 'Action', datetime.datetime(2006, 2, 15, 4, 46, 27))
-
-	def test_parallel_true(self, duckdb_cursor):
-		rel = duckdb_cursor.read_csv(TestFile('category.csv'), parallel=False)
-		res = rel.fetchone()
-		print(res)
-		assert res == (1, 'Action', datetime.datetime(2006, 2, 15, 4, 46, 27))
-
-	def test_date_format_as_datetime(self, duckdb_cursor):
-		rel = duckdb_cursor.read_csv(TestFile('datetime.csv'))
-		res = rel.fetchone()
-		print(res)
-		assert res == (123, 'TEST2', datetime.time(12, 12, 12), datetime.date(2000, 1, 1), datetime.datetime(2000, 1, 1, 12, 12))
-
-	def test_date_format_as_date(self, duckdb_cursor):
-		rel = duckdb_cursor.read_csv(TestFile('datetime.csv'), date_format='%Y-%m-%d')
-		res = rel.fetchone()
-		print(res)
-		assert res == (123, 'TEST2', datetime.time(12, 12, 12), datetime.date(2000, 1, 1), datetime.datetime(2000, 1, 1, 12, 12))
-
-	def test_timestamp_format(self, duckdb_cursor):
-		rel = duckdb_cursor.read_csv(TestFile('datetime.csv'), timestamp_format='%m/%d/%Y')
-		res = rel.fetchone()
-		print(res)
-		assert res == (123, 'TEST2', datetime.time(12, 12, 12), datetime.date(2000, 1, 1), '2000-01-01 12:12:00')
-
-	def test_sample_size_incorrect(self, duckdb_cursor):
-		rel = duckdb_cursor.read_csv(TestFile('problematic.csv'), header=True, sample_size=1)
-		with pytest.raises(duckdb.InvalidInputException):
-			# The sniffer couldn't detect that this column contains non-integer values
-			while True:
-				res = rel.fetchone()
-				if res is None:
-					break
-
-	def test_sample_size_correct(self, duckdb_cursor):
-		rel = duckdb_cursor.read_csv(TestFile('problematic.csv'), header=True, sample_size=-1)
-		res = rel.fetchone()
-		print(res)
-		assert res == ('1', '1', '1')
-
-	def test_all_varchar(self, duckdb_cursor):
-		rel = duckdb_cursor.read_csv(TestFile('category.csv'), all_varchar=True)
-		res = rel.fetchone()
-		print(res)
-		assert res == ('1', 'Action', '2006-02-15 04:46:27')
-
-	def test_null_padding(self, duckdb_cursor):
-	
-		rel = duckdb_cursor.read_csv(TestFile('nullpadding.csv'), null_padding=False)
-		res = rel.fetchall()
-		assert res == [('# this file has a bunch of gunk at the top',), ('one,two,three,four',), ('1,a,alice',), ('2,b,bob',)]
-		
-		rel = duckdb_cursor.read_csv(TestFile('nullpadding.csv'), null_padding=True)
-		res = rel.fetchall()
-		assert res == [(1, 'a', 'alice', None), (2, 'b', 'bob', None)]
-
-		rel = duckdb.read_csv(TestFile('nullpadding.csv'), null_padding=False)
-		res = rel.fetchall()
-		assert res == [('# this file has a bunch of gunk at the top',), ('one,two,three,four',), ('1,a,alice',), ('2,b,bob',)]
-		
-		rel = duckdb.read_csv(TestFile('nullpadding.csv'), null_padding=True)
-		res = rel.fetchall()
-		assert res == [(1, 'a', 'alice', None), (2, 'b', 'bob', None)]
-
-		rel = duckdb_cursor.from_csv_auto(TestFile('nullpadding.csv'), null_padding=False)
-		res = rel.fetchall()
-		assert res == [('# this file has a bunch of gunk at the top',), ('one,two,three,four',), ('1,a,alice',), ('2,b,bob',)]
-		
-		rel = duckdb_cursor.from_csv_auto(TestFile('nullpadding.csv'), null_padding=True)
-		res = rel.fetchall()
-		assert res == [(1, 'a', 'alice', None), (2, 'b', 'bob', None)]
-
-		rel = duckdb.from_csv_auto(TestFile('nullpadding.csv'), null_padding=False)
-		res = rel.fetchall()
-		assert res == [('# this file has a bunch of gunk at the top',), ('one,two,three,four',), ('1,a,alice',), ('2,b,bob',)]
-		
-		rel = duckdb.from_csv_auto(TestFile('nullpadding.csv'), null_padding=True)
-		res = rel.fetchall()
-		assert res == [(1, 'a', 'alice', None), (2, 'b', 'bob', None)]
-
-	def test_normalize_names(self, duckdb_cursor):
-		rel = duckdb_cursor.read_csv(TestFile('category.csv'), normalize_names=False)
-		df = rel.df()
-		column_names = list(df.columns.values)
-		# The names are not normalized, so they are capitalized
-		assert 'CATEGORY_ID' in column_names
-
-		rel = duckdb_cursor.read_csv(TestFile('category.csv'), normalize_names=True)
-		df = rel.df()
-		column_names = list(df.columns.values)
-		# The capitalized names are normalized to lowercase instead
-		assert 'CATEGORY_ID' not in column_names
-
-	def test_filename(self, duckdb_cursor):
-		rel = duckdb_cursor.read_csv(TestFile('category.csv'), filename=False)
-		df = rel.df()
-		column_names = list(df.columns.values)
-		# The filename is not included in the returned columns
-		assert 'filename' not in column_names
-
-		rel = duckdb_cursor.read_csv(TestFile('category.csv'), filename=True)
-		df = rel.df()
-		column_names = list(df.columns.values)
-		# The filename is included in the returned columns
-		assert 'filename' in column_names
-
-	def test_read_pathlib_path(self, duckdb_cursor):
-		pathlib = pytest.importorskip("pathlib")
-		path = pathlib.Path(TestFile('category.csv'))
-		rel = duckdb_cursor.read_csv(path)
-		res = rel.fetchone()
-		print(res)
-		assert res == (1, 'Action', datetime.datetime(2006, 2, 15, 4, 46, 27))
-
-	def test_read_filelike(self, duckdb_cursor):
-		_ = pytest.importorskip("fsspec")
-		string = StringIO("c1,c2,c3\na,b,c")
-		res = duckdb_cursor.read_csv(string, header=True).fetchall()
-		assert res == [('a', 'b', 'c')]
-
-	def test_read_filelike_rel_out_of_scope(self, duckdb_cursor):
-		_ = pytest.importorskip("fsspec")
-		def keep_in_scope():
-			string = StringIO("c1,c2,c3\na,b,c")
-			# Create a ReadCSVRelation on a file-like object
-			# this will add the object to our internal object filesystem
-			rel = duckdb_cursor.read_csv(string, header=True)
-			# The file-like object will still exist, so we can execute this later
-			return rel
-		
-		def close_scope():
-			string = StringIO("c1,c2,c3\na,b,c")
-			# Create a ReadCSVRelation on a file-like object
-			# this will add the object to our internal object filesystem
-			res = duckdb_cursor.read_csv(string, header=True).fetchall()
-			# When the relation goes out of scope - we delete the file-like object from our filesystem
-			return res
-
-		relation = keep_in_scope()
-		res = relation.fetchall()
-
-		res2 = close_scope()
-		assert res == res2
-
-	def test_filelike_bytesio(self, duckdb_cursor):
-		_ = pytest.importorskip("fsspec")
-		string = BytesIO(b"c1,c2,c3\na,b,c")
-		res = duckdb_cursor.read_csv(string, header=True).fetchall()
-		assert res == [('a', 'b', 'c')]
-	
-	def test_filelike_exception(self, duckdb_cursor):
-		_ = pytest.importorskip("fsspec")
-		class ReadError:
-			def __init__(self):
-				pass
-			def read(self, amount):
-				raise ValueError(amount)
-			def seek(self, loc):
-				return 0
-
-		class SeekError:
-			def __init__(self):
-				pass
-			def read(self, amount):
-				return b'test'
-			def seek(self, loc):
-				raise ValueError(loc)
-
-		obj = ReadError()
-		with pytest.raises(ValueError):
-			res = duckdb_cursor.read_csv(obj, header=True).fetchall()
-
-		obj = SeekError()
-		with pytest.raises(ValueError):
-			res = duckdb_cursor.read_csv(obj, header=True).fetchall()
-	
-	def test_filelike_custom(self, duckdb_cursor):
-		_ = pytest.importorskip("fsspec")
-		class CustomIO:
-			def __init__(self):
-				self.loc = 0
-				pass
-			def seek(self, loc):
-				self.loc = loc
-				return loc
-			def read(self, amount):
-				out = b"c1,c2,c3\na,b,c"[self.loc : self.loc + amount : 1]
-				self.loc += amount
-				return out
-
-		obj = CustomIO()
-		res = duckdb_cursor.read_csv(obj, header=True).fetchall()
-		assert res == [('a', 'b', 'c')]
-
-	def test_filelike_non_readable(self, duckdb_cursor):
-		_ = pytest.importorskip("fsspec")
-		obj = 5;
-		with pytest.raises(ValueError, match="Can not read from a non file-like object"):
-			res = duckdb_cursor.read_csv(obj, header=True).fetchall()
-	
-	def test_filelike_none(self, duckdb_cursor):
-		_ = pytest.importorskip("fsspec")
-		obj = None;
-		with pytest.raises(ValueError, match="Can not read from a non file-like object"):
-			res = duckdb_cursor.read_csv(obj, header=True).fetchall()
-
-	def test_internal_object_filesystem_cleanup(self, duckdb_cursor):
-		_ = pytest.importorskip("fsspec")
-		class CountedObject(StringIO):
-			instance_count = 0
-			def __init__(self, str):
-				CountedObject.instance_count += 1
-				super().__init__(str)
-			def __del__(self):
-				CountedObject.instance_count -= 1
-
-		def scoped_objects(duckdb_cursor):
-			obj = CountedObject("a,b,c")
-			rel1 = duckdb_cursor.read_csv(obj)
-			assert rel1.fetchall() == [('a','b','c',)]
-			assert CountedObject.instance_count == 1
-
-			obj = CountedObject("a,b,c")
-			rel2 = duckdb_cursor.read_csv(obj)
-			assert rel2.fetchall() == [('a','b','c',)]
-			assert CountedObject.instance_count == 2
-
-			obj = CountedObject("a,b,c")
-			rel3 = duckdb_cursor.read_csv(obj)
-			assert rel3.fetchall() == [('a','b','c',)]
-			assert CountedObject.instance_count == 3
-		assert CountedObject.instance_count == 0
-		scoped_objects(duckdb_cursor)
-		assert CountedObject.instance_count == 0
-=======
     def test_using_connection_wrapper(self):
         rel = duckdb.read_csv(TestFile('category.csv'))
         res = rel.fetchone()
@@ -471,14 +130,14 @@
         assert res == (1, 'Action', datetime.datetime(2006, 2, 15, 4, 46, 27))
 
     def test_date_format_as_datetime(self, duckdb_cursor):
-        rel = duckdb_cursor.read_csv(TestFile('datetime.csv'), date_format='%m/%d/%Y')
+        rel = duckdb_cursor.read_csv(TestFile('datetime.csv'))
         res = rel.fetchone()
         print(res)
         assert res == (
             123,
             'TEST2',
             datetime.time(12, 12, 12),
-            datetime.datetime(2000, 1, 1, 0, 0),
+            datetime.date(2000, 1, 1),
             datetime.datetime(2000, 1, 1, 12, 12),
         )
 
@@ -758,5 +417,4 @@
 
         assert CountedObject.instance_count == 0
         scoped_objects(duckdb_cursor)
-        assert CountedObject.instance_count == 0
->>>>>>> 0921f748
+        assert CountedObject.instance_count == 0