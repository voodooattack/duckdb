#include "rapi.hpp"
#include "typesr.hpp"

#include <R_ext/Utils.h>

#include "duckdb/common/arrow/arrow.hpp"
#include "duckdb/common/arrow/arrow_converter.hpp"
#include "duckdb/common/types/timestamp.hpp"
#include "duckdb/common/arrow/arrow_wrapper.hpp"
#include "duckdb/common/arrow/result_arrow_wrapper.hpp"

#include "duckdb/parser/statement/relation_statement.hpp"

using namespace duckdb;
using namespace cpp11::literals;

[[cpp11::register]] void rapi_release(duckdb::stmt_eptr_t stmt) {
	auto stmt_ptr = stmt.release();
	if (stmt_ptr) {
		delete stmt_ptr;
	}
}

[[cpp11::register]] SEXP rapi_get_substrait(duckdb::conn_eptr_t conn, std::string query) {
	if (!conn || !conn.get() || !conn->conn) {
		cpp11::stop("rapi_get_substrait: Invalid connection");
	}

	auto rel = conn->conn->TableFunction("get_substrait", {Value(query)});
	auto res = rel->Execute();
	auto chunk = res->Fetch();
	auto blob_string = StringValue::Get(chunk->GetValue(0, 0));

	auto rawval = NEW_RAW(blob_string.size());
	if (!rawval) {
		throw std::bad_alloc();
	}
	memcpy(RAW_POINTER(rawval), blob_string.data(), blob_string.size());

	return rawval;
}

[[cpp11::register]] SEXP rapi_get_substrait_json(duckdb::conn_eptr_t conn, std::string query) {
	if (!conn || !conn.get() || !conn->conn) {
		cpp11::stop("rapi_get_substrait_json: Invalid connection");
	}

	auto rel = conn->conn->TableFunction("get_substrait_json", {Value(query)});
	auto res = rel->Execute();
	auto chunk = res->Fetch();
	auto json = StringValue::Get(chunk->GetValue(0, 0));

	return StringsToSexp({json});
}

static cpp11::list construct_retlist(unique_ptr<PreparedStatement> stmt, const string &query, idx_t n_param) {
	cpp11::writable::list retlist;
	retlist.reserve(6);
	retlist.push_back({"str"_nm = query});

	auto stmtholder = new RStatement();
	stmtholder->stmt = move(stmt);

	retlist.push_back({"ref"_nm = stmt_eptr_t(stmtholder)});
	retlist.push_back({"type"_nm = StatementTypeToString(stmtholder->stmt->GetStatementType())});
	retlist.push_back({"names"_nm = cpp11::as_sexp(stmtholder->stmt->GetNames())});

	cpp11::writable::strings rtypes;
	rtypes.reserve(stmtholder->stmt->GetTypes().size());

	for (auto &stype : stmtholder->stmt->GetTypes()) {
		string rtype = RApiTypes::DetectLogicalType(stype, "rapi_prepare");
		rtypes.push_back(rtype);
	}

	retlist.push_back({"rtypes"_nm = rtypes});
	retlist.push_back({"n_param"_nm = n_param});
	retlist.push_back(
	    {"return_type"_nm = StatementReturnTypeToString(stmtholder->stmt->GetStatementProperties().return_type)});

	return retlist;
}

[[cpp11::register]] cpp11::list rapi_prepare_substrait(duckdb::conn_eptr_t conn, cpp11::sexp query) {
	if (!conn || !conn.get() || !conn->conn) {
		cpp11::stop("rapi_prepare_substrait: Invalid connection");
	}

	if (!IS_RAW(query)) {
		cpp11::stop("rapi_prepare_substrait: Query is not a raw()/BLOB");
	}

	auto rel = conn->conn->TableFunction("from_substrait", {Value::BLOB(RAW_POINTER(query), LENGTH(query))});
	auto relation_stmt = make_unique<RelationStatement>(rel);
	relation_stmt->n_param = 0;
	relation_stmt->query = "";
	auto stmt = conn->conn->Prepare(move(relation_stmt));
	if (stmt->HasError()) {
		cpp11::stop("rapi_prepare_substrait: Failed to prepare query %s\nError: %s", stmt->error.Message().c_str());
	}

	return construct_retlist(move(stmt), "", 0);
}

[[cpp11::register]] cpp11::list rapi_prepare(duckdb::conn_eptr_t conn, std::string query) {
	if (!conn || !conn.get() || !conn->conn) {
		cpp11::stop("rapi_prepare: Invalid connection");
	}

	auto statements = conn->conn->ExtractStatements(query.c_str());
	if (statements.empty()) {
		// no statements to execute
		cpp11::stop("rapi_prepare: No statements to execute");
	}
	// if there are multiple statements, we directly execute the statements besides the last one
	// we only return the result of the last statement to the user, unless one of the previous statements fails
	for (idx_t i = 0; i + 1 < statements.size(); i++) {
		auto res = conn->conn->Query(move(statements[i]));
		if (res->HasError()) {
			cpp11::stop("rapi_prepare: Failed to execute statement %s\nError: %s", query.c_str(),
			            res->GetError().c_str());
		}
	}
	auto stmt = conn->conn->Prepare(move(statements.back()));
	if (stmt->HasError()) {
		cpp11::stop("rapi_prepare: Failed to prepare query %s\nError: %s", query.c_str(),
		            stmt->error.Message().c_str());
	}
	auto n_param = stmt->n_param;
	return construct_retlist(move(stmt), query, n_param);
}

[[cpp11::register]] cpp11::list rapi_bind(duckdb::stmt_eptr_t stmt, cpp11::list params, bool arrow, bool integer64) {
	if (!stmt || !stmt.get() || !stmt->stmt) {
		cpp11::stop("rapi_bind: Invalid statement");
	}

	stmt->parameters.clear();
	stmt->parameters.resize(stmt->stmt->n_param);

	if (stmt->stmt->n_param == 0) {
		cpp11::stop("rapi_bind: dbBind called but query takes no parameters");
	}

	if (params.size() != R_xlen_t(stmt->stmt->n_param)) {
		cpp11::stop("rapi_bind: Bind parameters need to be a list of length %i", stmt->stmt->n_param);
	}

	R_len_t n_rows = Rf_length(params[0]);

	for (auto param = std::next(params.begin()); param != params.end(); ++param) {
		if (Rf_length(*param) != n_rows) {
			cpp11::stop("rapi_bind: Bind parameter values need to have the same length");
		}
	}

	if (n_rows != 1 && arrow) {
		cpp11::stop("rapi_bind: Bind parameter values need to have length one for arrow queries");
	}

	cpp11::writable::list out;
	out.reserve(n_rows);

	for (idx_t row_idx = 0; row_idx < (size_t)n_rows; ++row_idx) {
		for (idx_t param_idx = 0; param_idx < (idx_t)params.size(); param_idx++) {
			SEXP valsexp = params[(size_t)param_idx];
			auto val = RApiTypes::SexpToValue(valsexp, row_idx);
			stmt->parameters[param_idx] = val;
		}

		// No protection, assigned immediately
		out.push_back(rapi_execute(stmt, arrow, integer64));
	}

	return out;
}

<<<<<<< HEAD
static SEXP allocate(const LogicalType &type, RProtector &r_varvalue, idx_t nrows) {
	SEXP varvalue = NULL;
	switch (type.id()) {
	case LogicalTypeId::BOOLEAN:
		varvalue = r_varvalue.Protect(NEW_LOGICAL(nrows));
		break;
	case LogicalTypeId::UTINYINT:
	case LogicalTypeId::TINYINT:
	case LogicalTypeId::SMALLINT:
	case LogicalTypeId::USMALLINT:
	case LogicalTypeId::INTEGER:
		varvalue = r_varvalue.Protect(NEW_INTEGER(nrows));
		break;
	case LogicalTypeId::UINTEGER:
	case LogicalTypeId::UBIGINT:
	case LogicalTypeId::BIGINT:
	case LogicalTypeId::HUGEINT:
	case LogicalTypeId::FLOAT:
	case LogicalTypeId::DOUBLE:
	case LogicalTypeId::DECIMAL:
	case LogicalTypeId::TIMESTAMP_SEC:
	case LogicalTypeId::TIMESTAMP_MS:
	case LogicalTypeId::TIMESTAMP:
	case LogicalTypeId::TIMESTAMP_TZ:
	case LogicalTypeId::TIMESTAMP_NS:
	case LogicalTypeId::DATE:
	case LogicalTypeId::TIME:
	case LogicalTypeId::INTERVAL:
		varvalue = r_varvalue.Protect(NEW_NUMERIC(nrows));
		break;
	case LogicalTypeId::LIST:
		varvalue = r_varvalue.Protect(NEW_LIST(nrows));
		break;
	case LogicalTypeId::STRUCT: {
		cpp11::writable::list dest_list;

		for (const auto &child : StructType::GetChildTypes(type)) {
			const auto &name = child.first;
			const auto &child_type = child.second;

			RProtector child_protector;
			auto dest_child = allocate(child_type, child_protector, nrows);
			dest_list.push_back(cpp11::named_arg(name.c_str()) = std::move(dest_child));
		}

		// Note we cannot use cpp11's data frame here as it tries to calculate the number of rows itself,
		// but gives the wrong answer if the first column is another data frame or the struct is empty.
		dest_list.attr(R_ClassSymbol) = RStrings::get().dataframe_str;
		dest_list.attr(R_RowNamesSymbol) = {NA_INTEGER, -static_cast<int>(nrows)};

		varvalue = r_varvalue.Protect(cpp11::as_sexp(dest_list));
		break;
	}
	case LogicalTypeId::VARCHAR: {
		auto wrapper = new DuckDBAltrepStringWrapper();
		wrapper->length = nrows;
		wrapper->string_data = std::unique_ptr<string_t[]>(new string_t[nrows]);
		wrapper->mask_data = std::unique_ptr<bool[]>(new bool[nrows]);

		cpp11::external_pointer<DuckDBAltrepStringWrapper> ptr(wrapper);
		varvalue = r_varvalue.Protect(R_new_altrep(AltrepString::rclass, ptr, R_NilValue));
		break;
	}
	case LogicalTypeId::UUID:
		varvalue = r_varvalue.Protect(NEW_STRING(nrows));
		break;
	case LogicalTypeId::BLOB:
		varvalue = r_varvalue.Protect(NEW_LIST(nrows));
		break;
	case LogicalTypeId::ENUM: {
		auto physical_type = type.InternalType();
		if (physical_type == PhysicalType::UINT64) { // DEDUP_POINTER_ENUM
			varvalue = r_varvalue.Protect(NEW_STRING(nrows));
		} else {
			varvalue = r_varvalue.Protect(NEW_INTEGER(nrows));
		}
		break;
	}
	default:
		cpp11::stop("rapi_execute: Unknown column type for execute: %s", type.ToString().c_str());
	}
	if (!varvalue) {
		throw std::bad_alloc();
	}
	return varvalue;
}

// Convert DuckDB's timestamp to R's timestamp (POSIXct). This is a represented as the number of seconds since the
// epoch, stored as a double.
template <LogicalTypeId>
double ConvertTimestampValue(int64_t timestamp);

template <>
double ConvertTimestampValue<LogicalTypeId::TIMESTAMP_SEC>(int64_t timestamp) {
	return static_cast<double>(timestamp);
}

template <>
double ConvertTimestampValue<LogicalTypeId::TIMESTAMP_MS>(int64_t timestamp) {
	return static_cast<double>(timestamp) / Interval::MSECS_PER_SEC;
}

template <>
double ConvertTimestampValue<LogicalTypeId::TIMESTAMP>(int64_t timestamp) {
	return static_cast<double>(timestamp) / Interval::MICROS_PER_SEC;
}

template <>
double ConvertTimestampValue<LogicalTypeId::TIMESTAMP_TZ>(int64_t timestamp) {
	return ConvertTimestampValue<LogicalTypeId::TIMESTAMP>(timestamp);
}

template <>
double ConvertTimestampValue<LogicalTypeId::TIMESTAMP_NS>(int64_t timestamp) {
	return static_cast<double>(timestamp) / Interval::NANOS_PER_SEC;
}

template <LogicalTypeId LT>
void ConvertTimestampVector(Vector &src_vec, size_t count, SEXP &dest, uint64_t dest_offset) {
	auto src_data = FlatVector::GetData<int64_t>(src_vec);
	auto &mask = FlatVector::Validity(src_vec);
	double *dest_ptr = ((double *)NUMERIC_POINTER(dest)) + dest_offset;
	for (size_t row_idx = 0; row_idx < count; row_idx++) {
		dest_ptr[row_idx] = !mask.RowIsValid(row_idx) ? NA_REAL : ConvertTimestampValue<LT>(src_data[row_idx]);
	}

	// some dresssup for R
	SET_CLASS(dest, RStrings::get().POSIXct_POSIXt_str);
	Rf_setAttrib(dest, RStrings::get().tzone_sym, RStrings::get().UTC_str);
}

std::once_flag nanosecond_coercion_warning;

static void transform(Vector &src_vec, SEXP &dest, idx_t dest_offset, idx_t n, bool integer64) {
	switch (src_vec.GetType().id()) {
	case LogicalTypeId::BOOLEAN:
		VectorToR<int8_t, uint32_t>(src_vec, n, LOGICAL_POINTER(dest), dest_offset, NA_LOGICAL);
		break;
	case LogicalTypeId::UTINYINT:
		VectorToR<uint8_t, uint32_t>(src_vec, n, INTEGER_POINTER(dest), dest_offset, NA_INTEGER);
		break;
	case LogicalTypeId::TINYINT:
		VectorToR<int8_t, uint32_t>(src_vec, n, INTEGER_POINTER(dest), dest_offset, NA_INTEGER);
		break;
	case LogicalTypeId::USMALLINT:
		VectorToR<uint16_t, uint32_t>(src_vec, n, INTEGER_POINTER(dest), dest_offset, NA_INTEGER);
		break;
	case LogicalTypeId::SMALLINT:
		VectorToR<int16_t, uint32_t>(src_vec, n, INTEGER_POINTER(dest), dest_offset, NA_INTEGER);
		break;
	case LogicalTypeId::INTEGER:
		VectorToR<int32_t, uint32_t>(src_vec, n, INTEGER_POINTER(dest), dest_offset, NA_INTEGER);
		break;
	case LogicalTypeId::TIMESTAMP_SEC:
		ConvertTimestampVector<LogicalTypeId::TIMESTAMP_SEC>(src_vec, n, dest, dest_offset);
		break;
	case LogicalTypeId::TIMESTAMP_MS:
		ConvertTimestampVector<LogicalTypeId::TIMESTAMP_MS>(src_vec, n, dest, dest_offset);
		break;
	case LogicalTypeId::TIMESTAMP:
		ConvertTimestampVector<LogicalTypeId::TIMESTAMP>(src_vec, n, dest, dest_offset);
		break;
	case LogicalTypeId::TIMESTAMP_TZ:
		ConvertTimestampVector<LogicalTypeId::TIMESTAMP_TZ>(src_vec, n, dest, dest_offset);
		break;
	case LogicalTypeId::TIMESTAMP_NS:
		ConvertTimestampVector<LogicalTypeId::TIMESTAMP_NS>(src_vec, n, dest, dest_offset);
		std::call_once(nanosecond_coercion_warning, Rf_warning,
		               "Coercing nanoseconds to a lower resolution may result in a loss of data.");
		break;
	case LogicalTypeId::DATE: {
		auto src_data = FlatVector::GetData<date_t>(src_vec);
		auto &mask = FlatVector::Validity(src_vec);
		double *dest_ptr = ((double *)NUMERIC_POINTER(dest)) + dest_offset;
		for (size_t row_idx = 0; row_idx < n; row_idx++) {
			dest_ptr[row_idx] = !mask.RowIsValid(row_idx) ? NA_REAL : (double)int32_t(src_data[row_idx]);
		}

		// some dresssup for R
		SET_CLASS(dest, RStrings::get().Date_str);
		break;
	}
	case LogicalTypeId::TIME: {
		auto src_data = FlatVector::GetData<dtime_t>(src_vec);
		auto &mask = FlatVector::Validity(src_vec);
		double *dest_ptr = ((double *)NUMERIC_POINTER(dest)) + dest_offset;
		for (size_t row_idx = 0; row_idx < n; row_idx++) {
			if (!mask.RowIsValid(row_idx)) {
				dest_ptr[row_idx] = NA_REAL;
			} else {
				dest_ptr[row_idx] = src_data[row_idx].micros / Interval::MICROS_PER_SEC;
			}
		}
		SET_CLASS(dest, RStrings::get().difftime_str);
		Rf_setAttrib(dest, RStrings::get().units_sym, RStrings::get().secs_str);
		break;
	}
	case LogicalTypeId::INTERVAL: {
		auto src_data = FlatVector::GetData<interval_t>(src_vec);
		auto &mask = FlatVector::Validity(src_vec);
		double *dest_ptr = ((double *)NUMERIC_POINTER(dest)) + dest_offset;
		for (size_t row_idx = 0; row_idx < n; row_idx++) {
			if (!mask.RowIsValid(row_idx)) {
				dest_ptr[row_idx] = NA_REAL;
			} else {
				dest_ptr[row_idx] = Interval::GetMicro(src_data[row_idx]) / Interval::MICROS_PER_SEC;
			}
		}
		SET_CLASS(dest, RStrings::get().difftime_str);
		Rf_setAttrib(dest, RStrings::get().units_sym, RStrings::get().secs_str);
		break;
	}
	case LogicalTypeId::UINTEGER:
		VectorToR<uint32_t, double>(src_vec, n, NUMERIC_POINTER(dest), dest_offset, NA_REAL);
		break;
	case LogicalTypeId::UBIGINT:
		if (integer64) {
			// this silently loses the high bit
			VectorToR<uint64_t, int64_t>(src_vec, n, NUMERIC_POINTER(dest), dest_offset,
			                             NumericLimits<int64_t>::Minimum());
			Rf_setAttrib(dest, R_ClassSymbol, RStrings::get().integer64_str);
		} else {
			VectorToR<uint64_t, double>(src_vec, n, NUMERIC_POINTER(dest), dest_offset, NA_REAL);
		}
		break;
	case LogicalTypeId::BIGINT:
		if (integer64) {
			VectorToR<int64_t, int64_t>(src_vec, n, NUMERIC_POINTER(dest), dest_offset,
			                            NumericLimits<int64_t>::Minimum());
			Rf_setAttrib(dest, R_ClassSymbol, RStrings::get().integer64_str);
		} else {
			VectorToR<int64_t, double>(src_vec, n, NUMERIC_POINTER(dest), dest_offset, NA_REAL);
		}
		break;
	case LogicalTypeId::HUGEINT: {
		auto src_data = FlatVector::GetData<hugeint_t>(src_vec);
		auto &mask = FlatVector::Validity(src_vec);
		double *dest_ptr = ((double *)NUMERIC_POINTER(dest)) + dest_offset;
		for (size_t row_idx = 0; row_idx < n; row_idx++) {
			if (!mask.RowIsValid(row_idx)) {
				dest_ptr[row_idx] = NA_REAL;
			} else {
				Hugeint::TryCast(src_data[row_idx], dest_ptr[row_idx]);
			}
		}
		break;
	}
	case LogicalTypeId::DECIMAL: {
		auto &decimal_type = src_vec.GetType();
		double *dest_ptr = ((double *)NUMERIC_POINTER(dest)) + dest_offset;
		auto dec_scale = DecimalType::GetScale(decimal_type);
		switch (decimal_type.InternalType()) {
		case PhysicalType::INT16:
			RDecimalCastLoop<int16_t>(src_vec, n, dest_ptr, dec_scale);
			break;
		case PhysicalType::INT32:
			RDecimalCastLoop<int32_t>(src_vec, n, dest_ptr, dec_scale);
			break;
		case PhysicalType::INT64:
			RDecimalCastLoop<int64_t>(src_vec, n, dest_ptr, dec_scale);
			break;
		case PhysicalType::INT128:
			RDecimalCastLoop<hugeint_t>(src_vec, n, dest_ptr, dec_scale);
			break;
		default:
			throw NotImplementedException("Unimplemented internal type for DECIMAL");
		}
		break;
	}
	case LogicalTypeId::FLOAT:
		VectorToR<float, double>(src_vec, n, NUMERIC_POINTER(dest), dest_offset, NA_REAL);
		break;

	case LogicalTypeId::DOUBLE:
		VectorToR<double, double>(src_vec, n, NUMERIC_POINTER(dest), dest_offset, NA_REAL);
		break;
	case LogicalTypeId::VARCHAR: {
		auto wrapper = (DuckDBAltrepStringWrapper *)R_ExternalPtrAddr(R_altrep_data1(dest));
		auto src_data = FlatVector::GetData<string_t>(src_vec);
		auto &mask = FlatVector::Validity(src_vec);
		for (size_t row_idx = 0; row_idx < n; row_idx++) {
			auto valid = mask.RowIsValid(row_idx);
			auto dest_idx = dest_offset + row_idx;
			wrapper->mask_data[dest_idx] = valid;
			if (valid) {
				wrapper->string_data[dest_idx] =
				    src_data[row_idx].IsInlined() ? src_data[row_idx] : wrapper->heap.AddString(src_data[row_idx]);
			}
		}
		break;
	}
	case LogicalTypeId::LIST: {
		// figure out the total and max element length of the list vector child
		auto src_data = ListVector::GetData(src_vec);
		auto &child_type = ListType::GetChildType(src_vec.GetType());
		Vector child_vector(child_type, nullptr);

		// actual loop over rows
		for (size_t row_idx = 0; row_idx < n; row_idx++) {
			if (!FlatVector::Validity(src_vec).RowIsValid(row_idx)) {
				SET_ELEMENT(dest, dest_offset + row_idx, R_NilValue);
			} else {
				const auto end = src_data[row_idx].offset + src_data[row_idx].length;
				child_vector.Slice(ListVector::GetEntry(src_vec), src_data[row_idx].offset, end);

				RProtector ele_prot;
				// transform the list child vector to a single R SEXP
				auto list_element =
				    allocate(ListType::GetChildType(src_vec.GetType()), ele_prot, src_data[row_idx].length);
				transform(child_vector, list_element, 0, src_data[row_idx].length, integer64);

				// call R's own extract subset method
				SET_ELEMENT(dest, dest_offset + row_idx, list_element);
			}
		}
		break;
	}
	case LogicalTypeId::STRUCT: {
		const auto &children = StructVector::GetEntries(src_vec);

		for (size_t i = 0; i < children.size(); i++) {
			const auto &struct_child = children[i];
			SEXP child_dest = VECTOR_ELT(dest, i);
			transform(*struct_child, child_dest, dest_offset, n, integer64);
		}

		break;
	}
	case LogicalTypeId::BLOB: {
		auto src_ptr = FlatVector::GetData<string_t>(src_vec);
		auto &mask = FlatVector::Validity(src_vec);
		for (size_t row_idx = 0; row_idx < n; row_idx++) {
			if (!mask.RowIsValid(row_idx)) {
				SET_VECTOR_ELT(dest, dest_offset + row_idx, R_NilValue);
			} else {
				SEXP rawval = NEW_RAW(src_ptr[row_idx].GetSize());
				if (!rawval) {
					throw std::bad_alloc();
				}
				memcpy(RAW_POINTER(rawval), src_ptr[row_idx].GetDataUnsafe(), src_ptr[row_idx].GetSize());
				SET_VECTOR_ELT(dest, dest_offset + row_idx, rawval);
			}
		}
		break;
	}
	case LogicalTypeId::ENUM: {
		auto physical_type = src_vec.GetType().InternalType();
		auto dummy = NEW_STRING(1);
		ptrdiff_t sexp_header_size = (data_ptr_t)DATAPTR(dummy) - (data_ptr_t)dummy; // don't tell anyone
		if (physical_type == PhysicalType::UINT64) {                                 // DEDUP_POINTER_ENUM
			auto src_ptr = FlatVector::GetData<uint64_t>(src_vec);
			auto &mask = FlatVector::Validity(src_vec);
			/* we have to use SET_STRING_ELT here because otherwise those SEXPs dont get referenced */
			for (size_t row_idx = 0; row_idx < n; row_idx++) {
				if (!mask.RowIsValid(row_idx)) {
					SET_STRING_ELT(dest, dest_offset + row_idx, NA_STRING);
				} else {
					SET_STRING_ELT(dest, dest_offset + row_idx,
					               (SEXP)((data_ptr_t)src_ptr[row_idx] - sexp_header_size));
				}
			}
			break;
		}

		switch (physical_type) {
		case PhysicalType::UINT8:
			VectorToR<uint8_t, uint32_t>(src_vec, n, INTEGER_POINTER(dest), dest_offset, NA_INTEGER);
			break;

		case PhysicalType::UINT16:
			VectorToR<uint16_t, uint32_t>(src_vec, n, INTEGER_POINTER(dest), dest_offset, NA_INTEGER);
			break;

		case PhysicalType::UINT32:
			VectorToR<uint8_t, uint32_t>(src_vec, n, INTEGER_POINTER(dest), dest_offset, NA_INTEGER);
			break;

		default:
			cpp11::stop("rapi_execute: Unknown enum type for convert: %s", TypeIdToString(physical_type).c_str());
		}
		// increment by one cause R factor offsets start at 1
		auto dest_ptr = ((int32_t *)INTEGER_POINTER(dest)) + dest_offset;
		for (idx_t i = 0; i < n; i++) {
			if (dest_ptr[i] == NA_INTEGER) {
				continue;
			}
			dest_ptr[i]++;
		}

		auto &str_vec = EnumType::GetValuesInsertOrder(src_vec.GetType());
		auto size = EnumType::GetSize(src_vec.GetType());
		vector<string> str_c_vec(size);
		for (idx_t i = 0; i < size; i++) {
			str_c_vec[i] = str_vec.GetValue(i).ToString();
		}

		SET_LEVELS(dest, StringsToSexp(str_c_vec));
		SET_CLASS(dest, RStrings::get().factor_str);
		break;
	}
	case LogicalTypeId::UUID: {
		auto src_ptr = FlatVector::GetData<hugeint_t>(src_vec);
		auto &mask = FlatVector::Validity(src_vec);
		for (size_t row_idx = 0; row_idx < n; row_idx++) {
			if (!mask.RowIsValid(row_idx)) {
				SET_STRING_ELT(dest, dest_offset + row_idx, NA_STRING);
			} else {
				char uuid_buf[UUID::STRING_SIZE];
				UUID::ToString(src_ptr[row_idx], uuid_buf);
				SET_STRING_ELT(dest, dest_offset + row_idx, Rf_mkCharLen(uuid_buf, UUID::STRING_SIZE));
			}
		}
		break;
	}
	default:
		cpp11::stop("rapi_execute: Unknown column type for convert: %s", src_vec.GetType().ToString().c_str());
		break;
	}
}

=======
>>>>>>> dffe931b
SEXP duckdb::duckdb_execute_R_impl(MaterializedQueryResult *result, bool integer64) {
	// step 2: create result data frame and allocate columns
	auto ncols = result->types.size();
	if (ncols == 0) {
		return Rf_ScalarReal(0); // no need for protection because no allocation can happen afterwards
	}

	auto nrows = result->RowCount();

	// Note we cannot use cpp11's data frame here as it tries to calculate the number of rows itself,
	// but gives the wrong answer if the first column is another data frame. So we set the necessary
	// attributes manually.
	cpp11::writable::list data_frame(NEW_LIST(ncols));
	data_frame.attr(R_ClassSymbol) = RStrings::get().dataframe_str;
	data_frame.attr(R_RowNamesSymbol) = {NA_INTEGER, -static_cast<int>(nrows)};
	SET_NAMES(data_frame, StringsToSexp(result->names));

	for (size_t col_idx = 0; col_idx < ncols; col_idx++) {
		RProtector r_varvalue;
		auto varvalue = r_varvalue.Protect(duckdb_r_allocate(result->types[col_idx], r_varvalue, nrows));
		duckdb_r_decorate(result->types[col_idx], varvalue, integer64);
		SET_VECTOR_ELT(data_frame, col_idx, varvalue);
	}

	// at this point data_frame is fully allocated and the only protected SEXP

	// step 3: set values from chunks
	idx_t dest_offset = 0;
	for (auto &chunk : result->Collection().Chunks()) {
		D_ASSERT(chunk.ColumnCount() == ncols);
		D_ASSERT(chunk.ColumnCount() == (idx_t)Rf_length(data_frame));
		for (size_t col_idx = 0; col_idx < chunk.ColumnCount(); col_idx++) {
			SEXP dest = VECTOR_ELT(data_frame, col_idx);
			duckdb_r_transform(chunk.data[col_idx], dest, dest_offset, chunk.size(), integer64);
		}
		dest_offset += chunk.size();
	}

	D_ASSERT(dest_offset == nrows);
	return data_frame;
}

struct AppendableRList {
	AppendableRList() {
		the_list = r.Protect(NEW_LIST(capacity));
	}
	void PrepAppend() {
		if (size >= capacity) {
			capacity = capacity * 2;
			SEXP new_list = r.Protect(NEW_LIST(capacity));
			D_ASSERT(new_list);
			for (idx_t i = 0; i < size; i++) {
				SET_VECTOR_ELT(new_list, i, VECTOR_ELT(the_list, i));
			}
			the_list = new_list;
		}
	}

	void Append(SEXP val) {
		D_ASSERT(size < capacity);
		D_ASSERT(the_list != R_NilValue);
		SET_VECTOR_ELT(the_list, size++, val);
	}
	SEXP the_list;
	idx_t capacity = 1000;
	idx_t size = 0;
	RProtector r;
};

bool FetchArrowChunk(QueryResult *result, AppendableRList &batches_list, ArrowArray &arrow_data,
                     ArrowSchema &arrow_schema, SEXP batch_import_from_c, SEXP arrow_namespace, idx_t chunk_size) {
	auto count = ArrowUtil::FetchChunk(result, chunk_size, &arrow_data);
	if (count == 0) {
		return false;
	}
	auto timezone_config = QueryResult::GetConfigTimezone(*result);
	ArrowConverter::ToArrowSchema(&arrow_schema, result->types, result->names, timezone_config);
	batches_list.PrepAppend();
	batches_list.Append(cpp11::safe[Rf_eval](batch_import_from_c, arrow_namespace));
	return true;
}

// Turn a DuckDB result set into an Arrow Table
[[cpp11::register]] SEXP rapi_execute_arrow(duckdb::rqry_eptr_t qry_res, int chunk_size) {
	auto result = qry_res->result.get();
	// somewhat dark magic below
	cpp11::function getNamespace = RStrings::get().getNamespace_sym;
	cpp11::sexp arrow_namespace(getNamespace(RStrings::get().arrow_str));

	// export schema setup
	ArrowSchema arrow_schema;
	cpp11::doubles schema_ptr_sexp(Rf_ScalarReal(static_cast<double>(reinterpret_cast<uintptr_t>(&arrow_schema))));
	cpp11::sexp schema_import_from_c(Rf_lang2(RStrings::get().ImportSchema_sym, schema_ptr_sexp));

	// export data setup
	ArrowArray arrow_data;
	cpp11::doubles data_ptr_sexp(Rf_ScalarReal(static_cast<double>(reinterpret_cast<uintptr_t>(&arrow_data))));
	cpp11::sexp batch_import_from_c(Rf_lang3(RStrings::get().ImportRecordBatch_sym, data_ptr_sexp, schema_ptr_sexp));
	// create data batches
	AppendableRList batches_list;

	while (FetchArrowChunk(result, batches_list, arrow_data, arrow_schema, batch_import_from_c, arrow_namespace,
	                       chunk_size)) {
	}

	SET_LENGTH(batches_list.the_list, batches_list.size);
	auto timezone_config = QueryResult::GetConfigTimezone(*result);
	ArrowConverter::ToArrowSchema(&arrow_schema, result->types, result->names, timezone_config);
	cpp11::sexp schema_arrow_obj(cpp11::safe[Rf_eval](schema_import_from_c, arrow_namespace));

	// create arrow::Table
	cpp11::sexp from_record_batches(
	    Rf_lang3(RStrings::get().Table__from_record_batches_sym, batches_list.the_list, schema_arrow_obj));
	return cpp11::safe[Rf_eval](from_record_batches, arrow_namespace);
}

// Turn a DuckDB result set into an RecordBatchReader
[[cpp11::register]] SEXP rapi_record_batch(duckdb::rqry_eptr_t qry_res, int chunk_size) {
	// somewhat dark magic below
	cpp11::function getNamespace = RStrings::get().getNamespace_sym;
	cpp11::sexp arrow_namespace(getNamespace(RStrings::get().arrow_str));

	auto result_stream = new ResultArrowArrayStreamWrapper(move(qry_res->result), chunk_size);
	cpp11::sexp stream_ptr_sexp(
	    Rf_ScalarReal(static_cast<double>(reinterpret_cast<uintptr_t>(&result_stream->stream))));
	cpp11::sexp record_batch_reader(Rf_lang2(RStrings::get().ImportRecordBatchReader_sym, stream_ptr_sexp));
	return cpp11::safe[Rf_eval](record_batch_reader, arrow_namespace);
}

[[cpp11::register]] SEXP rapi_execute(duckdb::stmt_eptr_t stmt, bool arrow, bool integer64) {
	if (!stmt || !stmt.get() || !stmt->stmt) {
		cpp11::stop("rapi_execute: Invalid statement");
	}
	auto pending_query = stmt->stmt->PendingQuery(stmt->parameters, arrow);
	duckdb::PendingExecutionResult execution_result;
	do {
		execution_result = pending_query->ExecuteTask();
		R_CheckUserInterrupt();
	} while (execution_result == PendingExecutionResult::RESULT_NOT_READY);
	if (execution_result == PendingExecutionResult::EXECUTION_ERROR) {
		cpp11::stop("rapi_execute: Failed to run query\nError: %s", pending_query->GetError().c_str());
	}
	auto generic_result = pending_query->Execute();
	if (generic_result->HasError()) {
		cpp11::stop("rapi_execute: Failed to run query\nError: %s", generic_result->GetError().c_str());
	}

	if (arrow) {
		auto query_result = new RQueryResult();
		query_result->result = move(generic_result);
		rqry_eptr_t query_resultsexp(query_result);
		return query_resultsexp;
	} else {
		D_ASSERT(generic_result->type == QueryResultType::MATERIALIZED_RESULT);
		auto result = (MaterializedQueryResult *)generic_result.get();
		return duckdb_execute_R_impl(result, integer64);
	}
}<|MERGE_RESOLUTION|>--- conflicted
+++ resolved
@@ -175,429 +175,6 @@
 	return out;
 }
 
-<<<<<<< HEAD
-static SEXP allocate(const LogicalType &type, RProtector &r_varvalue, idx_t nrows) {
-	SEXP varvalue = NULL;
-	switch (type.id()) {
-	case LogicalTypeId::BOOLEAN:
-		varvalue = r_varvalue.Protect(NEW_LOGICAL(nrows));
-		break;
-	case LogicalTypeId::UTINYINT:
-	case LogicalTypeId::TINYINT:
-	case LogicalTypeId::SMALLINT:
-	case LogicalTypeId::USMALLINT:
-	case LogicalTypeId::INTEGER:
-		varvalue = r_varvalue.Protect(NEW_INTEGER(nrows));
-		break;
-	case LogicalTypeId::UINTEGER:
-	case LogicalTypeId::UBIGINT:
-	case LogicalTypeId::BIGINT:
-	case LogicalTypeId::HUGEINT:
-	case LogicalTypeId::FLOAT:
-	case LogicalTypeId::DOUBLE:
-	case LogicalTypeId::DECIMAL:
-	case LogicalTypeId::TIMESTAMP_SEC:
-	case LogicalTypeId::TIMESTAMP_MS:
-	case LogicalTypeId::TIMESTAMP:
-	case LogicalTypeId::TIMESTAMP_TZ:
-	case LogicalTypeId::TIMESTAMP_NS:
-	case LogicalTypeId::DATE:
-	case LogicalTypeId::TIME:
-	case LogicalTypeId::INTERVAL:
-		varvalue = r_varvalue.Protect(NEW_NUMERIC(nrows));
-		break;
-	case LogicalTypeId::LIST:
-		varvalue = r_varvalue.Protect(NEW_LIST(nrows));
-		break;
-	case LogicalTypeId::STRUCT: {
-		cpp11::writable::list dest_list;
-
-		for (const auto &child : StructType::GetChildTypes(type)) {
-			const auto &name = child.first;
-			const auto &child_type = child.second;
-
-			RProtector child_protector;
-			auto dest_child = allocate(child_type, child_protector, nrows);
-			dest_list.push_back(cpp11::named_arg(name.c_str()) = std::move(dest_child));
-		}
-
-		// Note we cannot use cpp11's data frame here as it tries to calculate the number of rows itself,
-		// but gives the wrong answer if the first column is another data frame or the struct is empty.
-		dest_list.attr(R_ClassSymbol) = RStrings::get().dataframe_str;
-		dest_list.attr(R_RowNamesSymbol) = {NA_INTEGER, -static_cast<int>(nrows)};
-
-		varvalue = r_varvalue.Protect(cpp11::as_sexp(dest_list));
-		break;
-	}
-	case LogicalTypeId::VARCHAR: {
-		auto wrapper = new DuckDBAltrepStringWrapper();
-		wrapper->length = nrows;
-		wrapper->string_data = std::unique_ptr<string_t[]>(new string_t[nrows]);
-		wrapper->mask_data = std::unique_ptr<bool[]>(new bool[nrows]);
-
-		cpp11::external_pointer<DuckDBAltrepStringWrapper> ptr(wrapper);
-		varvalue = r_varvalue.Protect(R_new_altrep(AltrepString::rclass, ptr, R_NilValue));
-		break;
-	}
-	case LogicalTypeId::UUID:
-		varvalue = r_varvalue.Protect(NEW_STRING(nrows));
-		break;
-	case LogicalTypeId::BLOB:
-		varvalue = r_varvalue.Protect(NEW_LIST(nrows));
-		break;
-	case LogicalTypeId::ENUM: {
-		auto physical_type = type.InternalType();
-		if (physical_type == PhysicalType::UINT64) { // DEDUP_POINTER_ENUM
-			varvalue = r_varvalue.Protect(NEW_STRING(nrows));
-		} else {
-			varvalue = r_varvalue.Protect(NEW_INTEGER(nrows));
-		}
-		break;
-	}
-	default:
-		cpp11::stop("rapi_execute: Unknown column type for execute: %s", type.ToString().c_str());
-	}
-	if (!varvalue) {
-		throw std::bad_alloc();
-	}
-	return varvalue;
-}
-
-// Convert DuckDB's timestamp to R's timestamp (POSIXct). This is a represented as the number of seconds since the
-// epoch, stored as a double.
-template <LogicalTypeId>
-double ConvertTimestampValue(int64_t timestamp);
-
-template <>
-double ConvertTimestampValue<LogicalTypeId::TIMESTAMP_SEC>(int64_t timestamp) {
-	return static_cast<double>(timestamp);
-}
-
-template <>
-double ConvertTimestampValue<LogicalTypeId::TIMESTAMP_MS>(int64_t timestamp) {
-	return static_cast<double>(timestamp) / Interval::MSECS_PER_SEC;
-}
-
-template <>
-double ConvertTimestampValue<LogicalTypeId::TIMESTAMP>(int64_t timestamp) {
-	return static_cast<double>(timestamp) / Interval::MICROS_PER_SEC;
-}
-
-template <>
-double ConvertTimestampValue<LogicalTypeId::TIMESTAMP_TZ>(int64_t timestamp) {
-	return ConvertTimestampValue<LogicalTypeId::TIMESTAMP>(timestamp);
-}
-
-template <>
-double ConvertTimestampValue<LogicalTypeId::TIMESTAMP_NS>(int64_t timestamp) {
-	return static_cast<double>(timestamp) / Interval::NANOS_PER_SEC;
-}
-
-template <LogicalTypeId LT>
-void ConvertTimestampVector(Vector &src_vec, size_t count, SEXP &dest, uint64_t dest_offset) {
-	auto src_data = FlatVector::GetData<int64_t>(src_vec);
-	auto &mask = FlatVector::Validity(src_vec);
-	double *dest_ptr = ((double *)NUMERIC_POINTER(dest)) + dest_offset;
-	for (size_t row_idx = 0; row_idx < count; row_idx++) {
-		dest_ptr[row_idx] = !mask.RowIsValid(row_idx) ? NA_REAL : ConvertTimestampValue<LT>(src_data[row_idx]);
-	}
-
-	// some dresssup for R
-	SET_CLASS(dest, RStrings::get().POSIXct_POSIXt_str);
-	Rf_setAttrib(dest, RStrings::get().tzone_sym, RStrings::get().UTC_str);
-}
-
-std::once_flag nanosecond_coercion_warning;
-
-static void transform(Vector &src_vec, SEXP &dest, idx_t dest_offset, idx_t n, bool integer64) {
-	switch (src_vec.GetType().id()) {
-	case LogicalTypeId::BOOLEAN:
-		VectorToR<int8_t, uint32_t>(src_vec, n, LOGICAL_POINTER(dest), dest_offset, NA_LOGICAL);
-		break;
-	case LogicalTypeId::UTINYINT:
-		VectorToR<uint8_t, uint32_t>(src_vec, n, INTEGER_POINTER(dest), dest_offset, NA_INTEGER);
-		break;
-	case LogicalTypeId::TINYINT:
-		VectorToR<int8_t, uint32_t>(src_vec, n, INTEGER_POINTER(dest), dest_offset, NA_INTEGER);
-		break;
-	case LogicalTypeId::USMALLINT:
-		VectorToR<uint16_t, uint32_t>(src_vec, n, INTEGER_POINTER(dest), dest_offset, NA_INTEGER);
-		break;
-	case LogicalTypeId::SMALLINT:
-		VectorToR<int16_t, uint32_t>(src_vec, n, INTEGER_POINTER(dest), dest_offset, NA_INTEGER);
-		break;
-	case LogicalTypeId::INTEGER:
-		VectorToR<int32_t, uint32_t>(src_vec, n, INTEGER_POINTER(dest), dest_offset, NA_INTEGER);
-		break;
-	case LogicalTypeId::TIMESTAMP_SEC:
-		ConvertTimestampVector<LogicalTypeId::TIMESTAMP_SEC>(src_vec, n, dest, dest_offset);
-		break;
-	case LogicalTypeId::TIMESTAMP_MS:
-		ConvertTimestampVector<LogicalTypeId::TIMESTAMP_MS>(src_vec, n, dest, dest_offset);
-		break;
-	case LogicalTypeId::TIMESTAMP:
-		ConvertTimestampVector<LogicalTypeId::TIMESTAMP>(src_vec, n, dest, dest_offset);
-		break;
-	case LogicalTypeId::TIMESTAMP_TZ:
-		ConvertTimestampVector<LogicalTypeId::TIMESTAMP_TZ>(src_vec, n, dest, dest_offset);
-		break;
-	case LogicalTypeId::TIMESTAMP_NS:
-		ConvertTimestampVector<LogicalTypeId::TIMESTAMP_NS>(src_vec, n, dest, dest_offset);
-		std::call_once(nanosecond_coercion_warning, Rf_warning,
-		               "Coercing nanoseconds to a lower resolution may result in a loss of data.");
-		break;
-	case LogicalTypeId::DATE: {
-		auto src_data = FlatVector::GetData<date_t>(src_vec);
-		auto &mask = FlatVector::Validity(src_vec);
-		double *dest_ptr = ((double *)NUMERIC_POINTER(dest)) + dest_offset;
-		for (size_t row_idx = 0; row_idx < n; row_idx++) {
-			dest_ptr[row_idx] = !mask.RowIsValid(row_idx) ? NA_REAL : (double)int32_t(src_data[row_idx]);
-		}
-
-		// some dresssup for R
-		SET_CLASS(dest, RStrings::get().Date_str);
-		break;
-	}
-	case LogicalTypeId::TIME: {
-		auto src_data = FlatVector::GetData<dtime_t>(src_vec);
-		auto &mask = FlatVector::Validity(src_vec);
-		double *dest_ptr = ((double *)NUMERIC_POINTER(dest)) + dest_offset;
-		for (size_t row_idx = 0; row_idx < n; row_idx++) {
-			if (!mask.RowIsValid(row_idx)) {
-				dest_ptr[row_idx] = NA_REAL;
-			} else {
-				dest_ptr[row_idx] = src_data[row_idx].micros / Interval::MICROS_PER_SEC;
-			}
-		}
-		SET_CLASS(dest, RStrings::get().difftime_str);
-		Rf_setAttrib(dest, RStrings::get().units_sym, RStrings::get().secs_str);
-		break;
-	}
-	case LogicalTypeId::INTERVAL: {
-		auto src_data = FlatVector::GetData<interval_t>(src_vec);
-		auto &mask = FlatVector::Validity(src_vec);
-		double *dest_ptr = ((double *)NUMERIC_POINTER(dest)) + dest_offset;
-		for (size_t row_idx = 0; row_idx < n; row_idx++) {
-			if (!mask.RowIsValid(row_idx)) {
-				dest_ptr[row_idx] = NA_REAL;
-			} else {
-				dest_ptr[row_idx] = Interval::GetMicro(src_data[row_idx]) / Interval::MICROS_PER_SEC;
-			}
-		}
-		SET_CLASS(dest, RStrings::get().difftime_str);
-		Rf_setAttrib(dest, RStrings::get().units_sym, RStrings::get().secs_str);
-		break;
-	}
-	case LogicalTypeId::UINTEGER:
-		VectorToR<uint32_t, double>(src_vec, n, NUMERIC_POINTER(dest), dest_offset, NA_REAL);
-		break;
-	case LogicalTypeId::UBIGINT:
-		if (integer64) {
-			// this silently loses the high bit
-			VectorToR<uint64_t, int64_t>(src_vec, n, NUMERIC_POINTER(dest), dest_offset,
-			                             NumericLimits<int64_t>::Minimum());
-			Rf_setAttrib(dest, R_ClassSymbol, RStrings::get().integer64_str);
-		} else {
-			VectorToR<uint64_t, double>(src_vec, n, NUMERIC_POINTER(dest), dest_offset, NA_REAL);
-		}
-		break;
-	case LogicalTypeId::BIGINT:
-		if (integer64) {
-			VectorToR<int64_t, int64_t>(src_vec, n, NUMERIC_POINTER(dest), dest_offset,
-			                            NumericLimits<int64_t>::Minimum());
-			Rf_setAttrib(dest, R_ClassSymbol, RStrings::get().integer64_str);
-		} else {
-			VectorToR<int64_t, double>(src_vec, n, NUMERIC_POINTER(dest), dest_offset, NA_REAL);
-		}
-		break;
-	case LogicalTypeId::HUGEINT: {
-		auto src_data = FlatVector::GetData<hugeint_t>(src_vec);
-		auto &mask = FlatVector::Validity(src_vec);
-		double *dest_ptr = ((double *)NUMERIC_POINTER(dest)) + dest_offset;
-		for (size_t row_idx = 0; row_idx < n; row_idx++) {
-			if (!mask.RowIsValid(row_idx)) {
-				dest_ptr[row_idx] = NA_REAL;
-			} else {
-				Hugeint::TryCast(src_data[row_idx], dest_ptr[row_idx]);
-			}
-		}
-		break;
-	}
-	case LogicalTypeId::DECIMAL: {
-		auto &decimal_type = src_vec.GetType();
-		double *dest_ptr = ((double *)NUMERIC_POINTER(dest)) + dest_offset;
-		auto dec_scale = DecimalType::GetScale(decimal_type);
-		switch (decimal_type.InternalType()) {
-		case PhysicalType::INT16:
-			RDecimalCastLoop<int16_t>(src_vec, n, dest_ptr, dec_scale);
-			break;
-		case PhysicalType::INT32:
-			RDecimalCastLoop<int32_t>(src_vec, n, dest_ptr, dec_scale);
-			break;
-		case PhysicalType::INT64:
-			RDecimalCastLoop<int64_t>(src_vec, n, dest_ptr, dec_scale);
-			break;
-		case PhysicalType::INT128:
-			RDecimalCastLoop<hugeint_t>(src_vec, n, dest_ptr, dec_scale);
-			break;
-		default:
-			throw NotImplementedException("Unimplemented internal type for DECIMAL");
-		}
-		break;
-	}
-	case LogicalTypeId::FLOAT:
-		VectorToR<float, double>(src_vec, n, NUMERIC_POINTER(dest), dest_offset, NA_REAL);
-		break;
-
-	case LogicalTypeId::DOUBLE:
-		VectorToR<double, double>(src_vec, n, NUMERIC_POINTER(dest), dest_offset, NA_REAL);
-		break;
-	case LogicalTypeId::VARCHAR: {
-		auto wrapper = (DuckDBAltrepStringWrapper *)R_ExternalPtrAddr(R_altrep_data1(dest));
-		auto src_data = FlatVector::GetData<string_t>(src_vec);
-		auto &mask = FlatVector::Validity(src_vec);
-		for (size_t row_idx = 0; row_idx < n; row_idx++) {
-			auto valid = mask.RowIsValid(row_idx);
-			auto dest_idx = dest_offset + row_idx;
-			wrapper->mask_data[dest_idx] = valid;
-			if (valid) {
-				wrapper->string_data[dest_idx] =
-				    src_data[row_idx].IsInlined() ? src_data[row_idx] : wrapper->heap.AddString(src_data[row_idx]);
-			}
-		}
-		break;
-	}
-	case LogicalTypeId::LIST: {
-		// figure out the total and max element length of the list vector child
-		auto src_data = ListVector::GetData(src_vec);
-		auto &child_type = ListType::GetChildType(src_vec.GetType());
-		Vector child_vector(child_type, nullptr);
-
-		// actual loop over rows
-		for (size_t row_idx = 0; row_idx < n; row_idx++) {
-			if (!FlatVector::Validity(src_vec).RowIsValid(row_idx)) {
-				SET_ELEMENT(dest, dest_offset + row_idx, R_NilValue);
-			} else {
-				const auto end = src_data[row_idx].offset + src_data[row_idx].length;
-				child_vector.Slice(ListVector::GetEntry(src_vec), src_data[row_idx].offset, end);
-
-				RProtector ele_prot;
-				// transform the list child vector to a single R SEXP
-				auto list_element =
-				    allocate(ListType::GetChildType(src_vec.GetType()), ele_prot, src_data[row_idx].length);
-				transform(child_vector, list_element, 0, src_data[row_idx].length, integer64);
-
-				// call R's own extract subset method
-				SET_ELEMENT(dest, dest_offset + row_idx, list_element);
-			}
-		}
-		break;
-	}
-	case LogicalTypeId::STRUCT: {
-		const auto &children = StructVector::GetEntries(src_vec);
-
-		for (size_t i = 0; i < children.size(); i++) {
-			const auto &struct_child = children[i];
-			SEXP child_dest = VECTOR_ELT(dest, i);
-			transform(*struct_child, child_dest, dest_offset, n, integer64);
-		}
-
-		break;
-	}
-	case LogicalTypeId::BLOB: {
-		auto src_ptr = FlatVector::GetData<string_t>(src_vec);
-		auto &mask = FlatVector::Validity(src_vec);
-		for (size_t row_idx = 0; row_idx < n; row_idx++) {
-			if (!mask.RowIsValid(row_idx)) {
-				SET_VECTOR_ELT(dest, dest_offset + row_idx, R_NilValue);
-			} else {
-				SEXP rawval = NEW_RAW(src_ptr[row_idx].GetSize());
-				if (!rawval) {
-					throw std::bad_alloc();
-				}
-				memcpy(RAW_POINTER(rawval), src_ptr[row_idx].GetDataUnsafe(), src_ptr[row_idx].GetSize());
-				SET_VECTOR_ELT(dest, dest_offset + row_idx, rawval);
-			}
-		}
-		break;
-	}
-	case LogicalTypeId::ENUM: {
-		auto physical_type = src_vec.GetType().InternalType();
-		auto dummy = NEW_STRING(1);
-		ptrdiff_t sexp_header_size = (data_ptr_t)DATAPTR(dummy) - (data_ptr_t)dummy; // don't tell anyone
-		if (physical_type == PhysicalType::UINT64) {                                 // DEDUP_POINTER_ENUM
-			auto src_ptr = FlatVector::GetData<uint64_t>(src_vec);
-			auto &mask = FlatVector::Validity(src_vec);
-			/* we have to use SET_STRING_ELT here because otherwise those SEXPs dont get referenced */
-			for (size_t row_idx = 0; row_idx < n; row_idx++) {
-				if (!mask.RowIsValid(row_idx)) {
-					SET_STRING_ELT(dest, dest_offset + row_idx, NA_STRING);
-				} else {
-					SET_STRING_ELT(dest, dest_offset + row_idx,
-					               (SEXP)((data_ptr_t)src_ptr[row_idx] - sexp_header_size));
-				}
-			}
-			break;
-		}
-
-		switch (physical_type) {
-		case PhysicalType::UINT8:
-			VectorToR<uint8_t, uint32_t>(src_vec, n, INTEGER_POINTER(dest), dest_offset, NA_INTEGER);
-			break;
-
-		case PhysicalType::UINT16:
-			VectorToR<uint16_t, uint32_t>(src_vec, n, INTEGER_POINTER(dest), dest_offset, NA_INTEGER);
-			break;
-
-		case PhysicalType::UINT32:
-			VectorToR<uint8_t, uint32_t>(src_vec, n, INTEGER_POINTER(dest), dest_offset, NA_INTEGER);
-			break;
-
-		default:
-			cpp11::stop("rapi_execute: Unknown enum type for convert: %s", TypeIdToString(physical_type).c_str());
-		}
-		// increment by one cause R factor offsets start at 1
-		auto dest_ptr = ((int32_t *)INTEGER_POINTER(dest)) + dest_offset;
-		for (idx_t i = 0; i < n; i++) {
-			if (dest_ptr[i] == NA_INTEGER) {
-				continue;
-			}
-			dest_ptr[i]++;
-		}
-
-		auto &str_vec = EnumType::GetValuesInsertOrder(src_vec.GetType());
-		auto size = EnumType::GetSize(src_vec.GetType());
-		vector<string> str_c_vec(size);
-		for (idx_t i = 0; i < size; i++) {
-			str_c_vec[i] = str_vec.GetValue(i).ToString();
-		}
-
-		SET_LEVELS(dest, StringsToSexp(str_c_vec));
-		SET_CLASS(dest, RStrings::get().factor_str);
-		break;
-	}
-	case LogicalTypeId::UUID: {
-		auto src_ptr = FlatVector::GetData<hugeint_t>(src_vec);
-		auto &mask = FlatVector::Validity(src_vec);
-		for (size_t row_idx = 0; row_idx < n; row_idx++) {
-			if (!mask.RowIsValid(row_idx)) {
-				SET_STRING_ELT(dest, dest_offset + row_idx, NA_STRING);
-			} else {
-				char uuid_buf[UUID::STRING_SIZE];
-				UUID::ToString(src_ptr[row_idx], uuid_buf);
-				SET_STRING_ELT(dest, dest_offset + row_idx, Rf_mkCharLen(uuid_buf, UUID::STRING_SIZE));
-			}
-		}
-		break;
-	}
-	default:
-		cpp11::stop("rapi_execute: Unknown column type for convert: %s", src_vec.GetType().ToString().c_str());
-		break;
-	}
-}
-
-=======
->>>>>>> dffe931b
 SEXP duckdb::duckdb_execute_R_impl(MaterializedQueryResult *result, bool integer64) {
 	// step 2: create result data frame and allocate columns
 	auto ncols = result->types.size();
