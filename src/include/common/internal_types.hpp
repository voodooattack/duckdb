//===----------------------------------------------------------------------===//
//
//                         DuckDB
//
// common/internal_types.hpp
//
// Author: Mark Raasveldt
//
//===----------------------------------------------------------------------===//

#pragma once

#include <math.h>
#include <string>

namespace duckdb {

#define STANDARD_VECTOR_SIZE 1024

//! Type used to represent dates
typedef int32_t date_t;
//! Type used for the selection vector
typedef uint64_t sel_t;
//! Type used for index accesses
typedef size_t oid_t;

//===--------------------------------------------------------------------===//
// SQL Value Types
//===--------------------------------------------------------------------===//
enum class TypeId {
	INVALID = 0,
	PARAMETER_OFFSET,
	BOOLEAN,
	TINYINT,
	SMALLINT,
	INTEGER,
	BIGINT,
	DECIMAL,
	POINTER,
	TIMESTAMP,
	DATE,
	VARCHAR,
	VARBINARY,
	ARRAY,
	UDT
};

//===--------------------------------------------------------------------===//
// Statement Types
//===--------------------------------------------------------------------===//
enum class StatementType {
	INVALID = 0,       // invalid statement type
	SELECT = 1,        // select statement type
	INSERT = 3,        // insert statement type
	UPDATE = 4,        // update statement type
	DELETE = 5,        // delete statement type
	CREATE = 6,        // create statement type
	DROP = 7,          // drop statement type
	PREPARE = 8,       // prepare statement type
	EXECUTE = 9,       // execute statement type
	RENAME = 11,       // rename statement type
	ALTER = 12,        // alter statement type
	TRANSACTION = 13,  // transaction statement type,
	COPY = 14,         // copy type
	ANALYZE = 15,      // analyze type
	VARIABLE_SET = 16, // variable set statement type
	CREATE_FUNC = 17,  // create func statement type
	EXPLAIN = 18       // explain statement type
};

//===--------------------------------------------------------------------===//
// Predicate Expression Operation Types
//===--------------------------------------------------------------------===//
enum class ExpressionType {
	INVALID = 0,

	// -----------------------------
	// Arithmetic Operators
	// Implicit Numeric Casting: Trying to implement SQL-92.
	// Implicit Character Casting: Trying to implement SQL-92, but not easy...
	// Anyway, use explicit OPERATOR_CAST if you could.
	// -----------------------------

	// left + right (both must be number. implicitly casted)
	OPERATOR_ADD = 1,
	// left - right (both must be number. implicitly casted)
	OPERATOR_SUBTRACT = 2,
	// left * right (both must be number. implicitly casted)
	OPERATOR_MULTIPLY = 3,
	// left / right (both must be number. implicitly casted)
	OPERATOR_DIVIDE = 4,
	// left || right (both must be char/varchar)
	OPERATOR_CONCAT = 5,
	// left % right (both must be integer)
	OPERATOR_MOD = 6,
	// explicitly cast left as right (right is integer in ValueType enum)
	OPERATOR_CAST = 7,
	// logical not operator
	OPERATOR_NOT = 8,
	// is null operator
	OPERATOR_IS_NULL = 21,
	// is not null operator
	OPERATOR_IS_NOT_NULL = 22,
	// exists test.
	OPERATOR_EXISTS = 18,
	OPERATOR_UNARY_MINUS = 60,

	// -----------------------------
	// Comparison Operators
	// -----------------------------
	// equal operator between left and right
	COMPARE_EQUAL = 10,
	// inequal operator between left and right
	COMPARE_NOTEQUAL = 11,
	// less than operator between left and right
	COMPARE_LESSTHAN = 12,
	// greater than operator between left and right
	COMPARE_GREATERTHAN = 13,
	// less than equal operator between left and right
	COMPARE_LESSTHANOREQUALTO = 14,
	// greater than equal operator between left and right
	COMPARE_GREATERTHANOREQUALTO = 15,
	// LIKE operator (left LIKE right). Both children must be string.
	COMPARE_LIKE = 16,
	// NOT LIKE operator (left NOT LIKE right). Both children must be string.
	COMPARE_NOTLIKE = 17,
	// IN operator [left IN (right1, right2, ...)]
	COMPARE_IN = 19,
	// IS DISTINCT FROM operator
	COMPARE_DISTINCT_FROM = 20,

	// -----------------------------
	// Conjunction Operators
	// -----------------------------
	CONJUNCTION_AND = 30,
	CONJUNCTION_OR = 31,

	// -----------------------------
	// Values
	// -----------------------------
	VALUE_CONSTANT = 40,
	VALUE_PARAMETER = 41,
	VALUE_TUPLE = 42,
	VALUE_TUPLE_ADDRESS = 43,
	VALUE_NULL = 44,
	VALUE_VECTOR = 45,
	VALUE_SCALAR = 46,

	// -----------------------------
	// Aggregates
	// -----------------------------
	AGGREGATE_COUNT = 50,
	AGGREGATE_COUNT_STAR = 51,
	AGGREGATE_SUM = 52,
	AGGREGATE_MIN = 53,
	AGGREGATE_MAX = 54,
	AGGREGATE_AVG = 55,

	// -----------------------------
	// Functions
	// -----------------------------
	FUNCTION = 100,

	// -----------------------------
	// Internals added for Elastic
	// -----------------------------
	HASH_RANGE = 200,

	// -----------------------------
	// Operators
	// -----------------------------
	OPERATOR_CASE_EXPR = 302,
	OPERATOR_NULLIF = 304,
	OPERATOR_COALESCE = 305,

	// -----------------------------
	// Subquery IN/EXISTS
	// -----------------------------
	ROW_SUBQUERY = 400,
	SELECT_SUBQUERY = 401,

	// -----------------------------
	// Parser
	// -----------------------------
	STAR = 500,
	PLACEHOLDER = 501,
	COLUMN_REF = 502,
	FUNCTION_REF = 503,
	TABLE_REF = 504,
	GROUP_REF = 505,

	// -----------------------------
	// Miscellaneous
	// -----------------------------
	CAST = 600
};

//===--------------------------------------------------------------------===//
// Table Reference Types
//===--------------------------------------------------------------------===//
enum class TableReferenceType {
	INVALID = 0,      // invalid table reference type
	BASE_TABLE = 1,   // base table reference
	SUBQUERY = 2,     // output of a subquery
	JOIN = 3,         // output of join
	CROSS_PRODUCT = 4 // out of cartesian product
};

//===--------------------------------------------------------------------===//
// Join Types
//===--------------------------------------------------------------------===//
enum class JoinType {
	INVALID = 0, // invalid join type
	LEFT = 1,    // left
	RIGHT = 2,   // right
	INNER = 3,   // inner
	OUTER = 4,   // outer
	SEMI = 5     // IN+Subquery is SEMI
};

//===--------------------------------------------------------------------===//
// ORDER BY Clause Types
//===--------------------------------------------------------------------===//
enum class OrderType { INVALID = 0, ASCENDING = 1, DESCENDING = 2 };

//===--------------------------------------------------------------------===//
// Logical Operator Types
//===--------------------------------------------------------------------===//
enum class LogicalOperatorType {
	INVALID = 0,
	LEAF = 1,
	GET = 2,
	EXTERNAL_FILE_GET = 3,
	QUERY_DERIVED_GET = 4,
	PROJECTION = 5,
	FILTER = 6,
	AGGREGATE_AND_GROUP_BY = 7,
	DISTINCT = 8,
	LIMIT = 9,
	ORDER_BY = 10,
	// -----------------------------
	// Joins
	// -----------------------------
	MARK_JOIN = 100,
	DEPENDENT_JOIN = 101,
	SINGLE_JOIN = 102,
	INNER_JOIN = 103,
	LEFT_JOIN = 104,
	RIGHT_JOIN = 105,
	OUTER_JOIN = 106,
	SEMI_JOIN = 107,
	// -----------------------------
	// Updates
	// -----------------------------
	INSERT = 200,
	INSERT_SELECT = 201,
	DELETE = 202,
	UPDATE = 203,
	EXPORT_EXTERNAL_FILE = 204
};

//===--------------------------------------------------------------------===//
// Physical Operator Types
//===--------------------------------------------------------------------===//
enum class PhysicalOperatorType {
	INVALID = 0,
	LEAF = 1,
	DUMMY_SCAN = 2,
	SEQ_SCAN = 3,
	INDEX_SCAN = 4,
	EXTERNAL_FILE_SCAN = 5,
	QUERY_DERIVED_SCAN = 6,
	ORDER_BY = 7,
	LIMIT = 8,
	DISTINCT = 9,
	AGGREGATE = 10,
	HASH_GROUP_BY = 11,
	SORT_GROUP_BY = 12,
	FILTER = 13,
	PROJECTION = 14,
	BASE_GROUP_BY = 15,
	// -----------------------------
	// Joins
	// -----------------------------
	INNER_NL_JOIN = 100,
	LEFT_NL_JOIN = 101,
	RIGHT_NL_JOIN = 102,
	OUTER_NL_JOIN = 103,
	INNER_HASH_JOIN = 104,
	LEFT_HASH_JOIN = 105,
	RIGHT_HASH_JOIN = 106,
	OUTER_HASH_JOIN = 107,
	// -----------------------------
	// Updates
	// -----------------------------
	INSERT = 200,
	INSERT_SELECT = 201,
	DELETE = 202,
	UPDATE = 203,
	EXPORT_EXTERNAL_FILE = 204
};

ExpressionType StringToExpressionType(const std::string &str);

std::string TypeIdToString(TypeId type);
TypeId StringToTypeId(const std::string &str);
size_t GetTypeIdSize(TypeId type);
static bool TypeIsConstantSize(TypeId type) { return type < TypeId::VARCHAR; }
static bool TypeIsNumeric(TypeId type) {
	return type >= TypeId::TINYINT && type <= TypeId::DATE;
}

template <class T> inline T NullValue() {
	return std::numeric_limits<T>::min();
}
template <> inline double NullValue() { return NAN; }
<<<<<<< HEAD
template <> inline char *NullValue() { return nullptr; }
template <> inline const char *NullValue() { return nullptr; }
template <> inline uint8_t NullValue() {
	return std::numeric_limits<uint8_t>::max();
}
template <> inline uint16_t NullValue() {
	return std::numeric_limits<uint16_t>::max();
}
template <> inline uint32_t NullValue() {
	return std::numeric_limits<uint32_t>::max();
}
template <> inline uint64_t NullValue() {
	return std::numeric_limits<uint64_t>::max();
}
template <class T> inline bool IsNullValue(T value) {
	return value == NullValue<T>();
}
=======
template <> inline const char *NullValue() { return nullptr; }

template <class T> inline bool IsNullValue(T value) {
	return value == NullValue<T>();
}
>>>>>>> c4aac757
template <> inline bool IsNullValue(double value) { return isnan(value); }

std::string LogicalOperatorToString(LogicalOperatorType type);
std::string PhysicalOperatorToString(PhysicalOperatorType type);
std::string ExpressionTypeToString(ExpressionType type);

} // namespace duckdb<|MERGE_RESOLUTION|>--- conflicted
+++ resolved
@@ -314,7 +314,6 @@
 	return std::numeric_limits<T>::min();
 }
 template <> inline double NullValue() { return NAN; }
-<<<<<<< HEAD
 template <> inline char *NullValue() { return nullptr; }
 template <> inline const char *NullValue() { return nullptr; }
 template <> inline uint8_t NullValue() {
@@ -332,13 +331,6 @@
 template <class T> inline bool IsNullValue(T value) {
 	return value == NullValue<T>();
 }
-=======
-template <> inline const char *NullValue() { return nullptr; }
-
-template <class T> inline bool IsNullValue(T value) {
-	return value == NullValue<T>();
-}
->>>>>>> c4aac757
 template <> inline bool IsNullValue(double value) { return isnan(value); }
 
 std::string LogicalOperatorToString(LogicalOperatorType type);
