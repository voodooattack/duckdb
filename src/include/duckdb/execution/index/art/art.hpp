//===----------------------------------------------------------------------===//
//                         DuckDB
//
// duckdb/execution/index/art/art.hpp
//
//
//===----------------------------------------------------------------------===//

#pragma once

#include "duckdb/storage/index.hpp"

namespace duckdb {

<<<<<<< HEAD
class ConflictManager;
struct ARTIndexScanState;

=======
// classes
>>>>>>> da69aeaa
enum class VerifyExistenceType : uint8_t {
	APPEND = 0,    // appends to a table
	APPEND_FK = 1, // appends to a table that has a foreign key
	DELETE_FK = 2  // delete from a table that has a foreign key
};
class ConflictManager;
class Node;
class ARTKey;
class FixedSizeAllocator;

// structs
struct ARTIndexScanState;
struct ARTFlags {
	vector<bool> vacuum_flags;
	vector<idx_t> merge_buffer_counts;
};

class ART : public Index {
public:
	//! Constructs an ART
	ART(const vector<column_t> &column_ids, TableIOManager &table_io_manager,
	    const vector<unique_ptr<Expression>> &unbound_expressions, const IndexConstraintType constraint_type,
	    AttachedDatabase &db, const idx_t block_id = DConstants::INVALID_INDEX,
	    const idx_t block_offset = DConstants::INVALID_INDEX);
	~ART() override;

	//! Root of the tree
	unique_ptr<Node> tree;
	//! Fixed-size allocators holding the ART nodes
	vector<unique_ptr<FixedSizeAllocator>> allocators;

public:
	//! Initialize a single predicate scan on the index with the given expression and column IDs
	unique_ptr<IndexScanState> InitializeScanSinglePredicate(const Transaction &transaction, const Value &value,
	                                                         const ExpressionType expression_type) override;
	//! Initialize a two predicate scan on the index with the given expression and column IDs
	unique_ptr<IndexScanState> InitializeScanTwoPredicates(const Transaction &transaction, const Value &low_value,
	                                                       const ExpressionType low_expression_type,
	                                                       const Value &high_value,
	                                                       const ExpressionType high_expression_type) override;
	//! Performs a lookup on the index, fetching up to max_count result IDs. Returns true if all row IDs were fetched,
	//! and false otherwise
	bool Scan(const Transaction &transaction, const DataTable &table, IndexScanState &state, const idx_t max_count,
	          vector<row_t> &result_ids) override;

	//! Called when data is appended to the index. The lock obtained from InitializeLock must be held
	PreservedError Append(IndexLock &lock, DataChunk &entries, Vector &row_identifiers) override;
	//! Verify that data can be appended to the index without a constraint violation
	void VerifyAppend(DataChunk &chunk) override;
	//! Verify that data can be appended to the index without a constraint violation using the conflict manager
	void VerifyAppend(DataChunk &chunk, ConflictManager &conflict_manager) override;
	//! Delete a chunk of entries from the index. The lock obtained from InitializeLock must be held
	void Delete(IndexLock &lock, DataChunk &entries, Vector &row_identifiers) override;
	//! Insert a chunk of entries into the index
	PreservedError Insert(IndexLock &lock, DataChunk &data, Vector &row_ids) override;

	//! Construct an ART from a vector of sorted keys
	bool ConstructFromSorted(idx_t count, vector<ARTKey> &keys, Vector &row_identifiers);

	//! Search equal values and fetches the row IDs
	bool SearchEqual(ARTKey &key, idx_t max_count, vector<row_t> &result_ids);
	//! Search equal values used for joins that do not need to fetch data
	void SearchEqualJoinNoFetch(ARTKey &key, idx_t &result_size);

	//! Serializes the index and returns the pair of block_id offset positions
	BlockPointer Serialize(MetaBlockWriter &writer) override;

	//! Merge another index into this index. The lock obtained from InitializeLock must be held, and the other
	//! index must also be locked during the merge
	bool MergeIndexes(IndexLock &state, Index &other_index) override;
<<<<<<< HEAD
=======

	//! Traverses an ART and vacuums the qualifying nodes. The lock obtained from InitializeLock must be held
	void Vacuum(IndexLock &state) override;
>>>>>>> da69aeaa

	//! Generate ART keys for an input chunk
	static void GenerateKeys(ArenaAllocator &allocator, DataChunk &input, vector<ARTKey> &keys);

	//! Generate a string containing all the expressions and their respective values that violate a constraint
	string GenerateErrorKeyName(DataChunk &input, idx_t row);
	//! Generate the matching error message for a constraint violation
	string GenerateConstraintErrorMessage(VerifyExistenceType verify_type, const string &key_name);
	//! Performs constraint checking for a chunk of input data
	void CheckConstraintsForChunk(DataChunk &input, ConflictManager &conflict_manager) override;

	//! Returns the string representation of the ART, or only traverses and verifies the index
	string VerifyAndToString(IndexLock &state, const bool only_verify) override;

	//! Find the node with a matching key, or return nullptr if not found
	Node Lookup(Node node, const ARTKey &key, idx_t depth);

private:
	//! Insert a row ID into a leaf
	bool InsertToLeaf(Node &leaf_node, const row_t &row_id);
	//! Insert a key into the tree
	bool Insert(Node &node, const ARTKey &key, idx_t depth, const row_t &row_id);
	//! Erase a key from the tree (if a leaf has more than one value) or erase the leaf itself
	void Erase(Node &node, const ARTKey &key, idx_t depth, const row_t &row_id);

	//! Returns all row IDs belonging to a key greater (or equal) than the search key
	bool SearchGreater(ARTIndexScanState &state, ARTKey &key, bool inclusive, idx_t max_count,
	                   vector<row_t> &result_ids);
	//! Returns all row IDs belonging to a key less (or equal) than the upper_bound
	bool SearchLess(ARTIndexScanState &state, ARTKey &upper_bound, bool inclusive, idx_t max_count,
	                vector<row_t> &result_ids);
	//! Returns all row IDs belonging to a key within the range of lower_bound and upper_bound
	bool SearchCloseRange(ARTIndexScanState &state, ARTKey &lower_bound, ARTKey &upper_bound, bool left_inclusive,
	                      bool right_inclusive, idx_t max_count, vector<row_t> &result_ids);

	//! Initializes a merge operation by returning a set containing the buffer count of each fixed-size allocator
	void InitializeMerge(ARTFlags &flags);

	//! Initializes a vacuum operation by calling the initialize operation of the respective
	//! node allocator, and returns a vector containing either true, if the allocator at
	//! the respective position qualifies, or false, if not
	void InitializeVacuum(ARTFlags &flags);
	//! Finalizes a vacuum operation by calling the finalize operation of all qualifying
	//! fixed size allocators
	void FinalizeVacuum(const ARTFlags &flags);

	//! Internal function to return the string representation of the ART,
	//! or only traverses and verifies the index
	string VerifyAndToStringInternal(const bool only_verify);
};

} // namespace duckdb<|MERGE_RESOLUTION|>--- conflicted
+++ resolved
@@ -12,13 +12,7 @@
 
 namespace duckdb {
 
-<<<<<<< HEAD
-class ConflictManager;
-struct ARTIndexScanState;
-
-=======
 // classes
->>>>>>> da69aeaa
 enum class VerifyExistenceType : uint8_t {
 	APPEND = 0,    // appends to a table
 	APPEND_FK = 1, // appends to a table that has a foreign key
@@ -89,12 +83,9 @@
 	//! Merge another index into this index. The lock obtained from InitializeLock must be held, and the other
 	//! index must also be locked during the merge
 	bool MergeIndexes(IndexLock &state, Index &other_index) override;
-<<<<<<< HEAD
-=======
 
 	//! Traverses an ART and vacuums the qualifying nodes. The lock obtained from InitializeLock must be held
 	void Vacuum(IndexLock &state) override;
->>>>>>> da69aeaa
 
 	//! Generate ART keys for an input chunk
 	static void GenerateKeys(ArenaAllocator &allocator, DataChunk &input, vector<ARTKey> &keys);
