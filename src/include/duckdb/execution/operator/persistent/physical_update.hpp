--- conflicted
+++ resolved
@@ -37,12 +37,8 @@
 	void Sink(ExecutionContext &context, GlobalOperatorState &state, LocalSinkState &lstate,
 	          DataChunk &input) const override;
 
-<<<<<<< HEAD
-	void GetChunkInternal(ExecutionContext &context, DataChunk &chunk, PhysicalOperatorState *state) override;
 	void Combine(ExecutionContext &context, GlobalOperatorState &gstate, LocalSinkState &lstate) override;
-=======
 	void GetChunkInternal(ExecutionContext &context, DataChunk &chunk, PhysicalOperatorState *state) const override;
->>>>>>> 99772420
 };
 
 } // namespace duckdb