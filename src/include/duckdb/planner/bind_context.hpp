//===----------------------------------------------------------------------===//
//                         DuckDB
//
// duckdb/planner/bind_context.hpp
//
//
//===----------------------------------------------------------------------===//

#pragma once

#include "duckdb/catalog/catalog.hpp"
#include "duckdb/catalog/catalog_entry/table_catalog_entry.hpp"
#include "duckdb/catalog/catalog_entry/table_function_catalog_entry.hpp"
#include "duckdb/common/unordered_map.hpp"
#include "duckdb/common/unordered_set.hpp"
#include "duckdb/parser/expression/columnref_expression.hpp"
#include "duckdb/parser/parsed_expression.hpp"
#include "duckdb/parser/qualified_name_set.hpp"
#include "duckdb/planner/expression.hpp"
#include "duckdb/planner/expression_binder.hpp"
#include "duckdb/planner/table_binding.hpp"

namespace duckdb {
class Binder;
class LogicalGet;
class BoundQueryNode;

//! The BindContext object keeps track of all the tables and columns that are
//! encountered during the binding process.
class BindContext {
public:
<<<<<<< HEAD
	BindContext(Binder &binder) : binder(binder) {}

=======
	//! Keep track of recursive CTE references
	unordered_map<string, std::shared_ptr<idx_t>> cte_references;
>>>>>>> b821d4ce
public:
	//! Given a column name, find the matching table it belongs to. Throws an
	//! exception if no table has a column of the given name.
	string GetMatchingBinding(const string &column_name);
	//! Like GetMatchingBinding, but instead of throwing an error if multiple tables have the same binding it will
	//! return a list of all the matching ones
	unordered_set<string> GetMatchingBindings(const string &column_name);
	//! Like GetMatchingBindings, but returns the top 3 most similar bindings (in levenshtein distance) instead of the
	//! matching ones
	vector<string> GetSimilarBindings(const string &column_name);

	Binding *GetCTEBinding(const string &ctename);
	//! Binds a column expression to the base table. Returns the bound expression
	//! or throws an exception if the column could not be bound.
	BindResult BindColumn(ColumnRefExpression &colref, idx_t depth);

	//! Generate column expressions for all columns that are present in the
	//! referenced tables. This is used to resolve the * expression in a
	//! selection list.
	void GenerateAllColumnExpressions(vector<unique_ptr<ParsedExpression>> &new_select_list, string relation_name = "");
	const vector<std::pair<string, Binding *>>& GetBindingsList() {
		return bindings_list;
	}

	//! Adds a base table with the given alias to the BindContext.
	void AddBaseTable(idx_t index, const string &alias, vector<string> names, vector<LogicalType> types, LogicalGet &get);
	//! Adds a call to a table function with the given alias to the BindContext.
	void AddTableFunction(idx_t index, const string &alias, vector<string> names, vector<LogicalType> types,
	                      LogicalGet &get);
	//! Adds a subquery with a given alias to the BindContext.
	void AddSubquery(idx_t index, const string &alias, SubqueryRef &ref, BoundQueryNode &subquery);
	//! Adds a base table with the given alias to the BindContext.
	void AddGenericBinding(idx_t index, const string &alias, vector<string> names, vector<LogicalType> types);

	//! Adds a base table with the given alias to the CTE BindContext.
	//! We need this to correctly bind recursive CTEs with multiple references.
	void AddCTEBinding(idx_t index, const string &alias, vector<string> names, vector<LogicalType> types);

	//! Hide a binding
	void HideBinding(const string &binding_name, const string &column_name);
	//! Returns true if the given column is hidden from the given binding
	bool BindingIsHidden(const string &binding_name, const string &column_name);

	unordered_map<string, std::shared_ptr<Binding>> GetCTEBindings() {
		return cte_bindings;
	}
	void SetCTEBindings(unordered_map<string, std::shared_ptr<Binding>> bindings) {
		cte_bindings = bindings;
	}

	//! Alias a set of column names for the specified table, using the original names if there are not enough aliases specified.
	static vector<string> AliasColumnNames(string table_name, const vector<string> &names, const vector<string> &column_aliases);

	//! Add all the bindings from a BindContext to this BindContext. The other BindContext is destroyed in the process.
	void AddContext(BindContext other);
private:
	void AddBinding(const string &alias, unique_ptr<Binding> binding);
	//! Gets a binding of the specified name. Returns a nullptr and sets the out_error if the binding could not be
	//! found.
	Binding *GetBinding(const string &name, string &out_error);
	void GenerateAllColumnExpressions(vector<unique_ptr<ParsedExpression>> &new_select_list, Binding *binding);

private:
	Binder &binder;
	//! The set of bindings
	unordered_map<string, unique_ptr<Binding>> bindings;
	//! The list of bindings in insertion order
	vector<std::pair<string, Binding *>> bindings_list;
<<<<<<< HEAD
=======
	//! The set of hidden columns from the result
	qualified_column_set_t hidden_columns;

>>>>>>> b821d4ce
	//! The set of CTE bindings
	unordered_map<string, std::shared_ptr<Binding>> cte_bindings;
};
} // namespace duckdb<|MERGE_RESOLUTION|>--- conflicted
+++ resolved
@@ -29,13 +29,8 @@
 //! encountered during the binding process.
 class BindContext {
 public:
-<<<<<<< HEAD
-	BindContext(Binder &binder) : binder(binder) {}
-
-=======
 	//! Keep track of recursive CTE references
 	unordered_map<string, std::shared_ptr<idx_t>> cte_references;
->>>>>>> b821d4ce
 public:
 	//! Given a column name, find the matching table it belongs to. Throws an
 	//! exception if no table has a column of the given name.
@@ -99,17 +94,13 @@
 	void GenerateAllColumnExpressions(vector<unique_ptr<ParsedExpression>> &new_select_list, Binding *binding);
 
 private:
-	Binder &binder;
 	//! The set of bindings
 	unordered_map<string, unique_ptr<Binding>> bindings;
 	//! The list of bindings in insertion order
 	vector<std::pair<string, Binding *>> bindings_list;
-<<<<<<< HEAD
-=======
 	//! The set of hidden columns from the result
 	qualified_column_set_t hidden_columns;
 
->>>>>>> b821d4ce
 	//! The set of CTE bindings
 	unordered_map<string, std::shared_ptr<Binding>> cte_bindings;
 };
