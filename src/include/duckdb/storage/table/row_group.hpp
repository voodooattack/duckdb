--- conflicted
+++ resolved
@@ -120,12 +120,6 @@
 	RowGroupWriteData WriteToDisk(PartialBlockManager &manager, const vector<CompressionType> &compression_types);
 	bool AllDeleted();
 	RowGroupPointer Checkpoint(RowGroupWriter &writer, TableStatistics &global_stats);
-<<<<<<< HEAD
-	static void Serialize(RowGroupPointer &pointer, Serializer &serializer, MetadataManager &manager);
-	static RowGroupPointer Deserialize(Deserializer &source, MetadataManager &manager,
-	                                   const vector<LogicalType> &columns);
-=======
->>>>>>> 79a2e94f
 
 	void InitializeAppend(RowGroupAppendState &append_state);
 	void Append(RowGroupAppendState &append_state, DataChunk &chunk, idx_t append_count);
@@ -165,13 +159,10 @@
 	template <TableScanType TYPE>
 	void TemplatedScan(TransactionData transaction, CollectionScanState &state, DataChunk &result);
 
-<<<<<<< HEAD
 	vector<MetaBlockPointer> CheckpointDeletes(MetadataManager &manager);
 
 	bool HasUnloadedDeletes() const;
 
-=======
->>>>>>> 79a2e94f
 private:
 	mutex row_group_lock;
 	mutex stats_lock;
