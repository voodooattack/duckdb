--- conflicted
+++ resolved
@@ -27,11 +27,7 @@
 public:
 	string ToString() const override;
 
-<<<<<<< HEAD
-	unique_ptr<ParsedExpression> Copy() override;
-=======
-	unique_ptr<Expression> Copy() const override;
->>>>>>> 5980014c
+	unique_ptr<ParsedExpression> Copy() const override;
 
 	bool Equals(const BaseExpression *other) const override;
 	uint64_t Hash() const override;
