--- conflicted
+++ resolved
@@ -100,20 +100,8 @@
 	}
 }
 
-<<<<<<< HEAD
-idx_t ContainsFun::Find(const string_t &haystack_s, const string_t &needle_s) {
-	auto haystack = (const unsigned char *)haystack_s.GetDataUnsafe();
-	auto haystack_size = haystack_s.GetSize();
-	auto needle = (const unsigned char *)needle_s.GetDataUnsafe();
-	auto needle_size = needle_s.GetSize();
-	if (needle_size == 0) {
-		// empty needle: always true
-		return 0;
-	}
-=======
 idx_t ContainsFun::Find(const unsigned char *haystack, idx_t haystack_size, const unsigned char *needle, idx_t needle_size) {
 	D_ASSERT(needle_size > 0);
->>>>>>> b39c2a01
 	// start off by performing a memchr to find the first character of the
 	auto location = memchr(haystack, needle[0], haystack_size);
 	if (location == nullptr) {
