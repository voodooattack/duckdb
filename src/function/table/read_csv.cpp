--- conflicted
+++ resolved
@@ -628,12 +628,7 @@
 
 static unique_ptr<GlobalTableFunctionState> ParallelCSVInitGlobal(ClientContext &context,
                                                                   TableFunctionInitInput &input) {
-<<<<<<< HEAD
-
-	auto &bind_data = (ReadCSVData &)*input.bind_data;
-=======
 	auto &bind_data = input.bind_data->CastNoConst<ReadCSVData>();
->>>>>>> 4e856aa5
 	if (bind_data.files.empty()) {
 		// This can happen when a filename based filter pushdown has eliminated all possible files for this scan.
 		return make_uniq<ParallelCSVGlobalState>();
@@ -927,14 +922,10 @@
 // Read CSV Functions
 //===--------------------------------------------------------------------===//
 static unique_ptr<GlobalTableFunctionState> ReadCSVInitGlobal(ClientContext &context, TableFunctionInitInput &input) {
-<<<<<<< HEAD
-	auto &bind_data = (ReadCSVData &)*input.bind_data;
+	auto &bind_data = input.bind_data->Cast<ReadCSVData>();
 
 	context.client_data->read_csv_error_log->errors.clear();
 
-=======
-	auto &bind_data = input.bind_data->Cast<ReadCSVData>();
->>>>>>> 4e856aa5
 	if (bind_data.single_threaded) {
 		return SingleThreadedCSVInit(context, input);
 	} else {
