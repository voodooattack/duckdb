#include "duckdb/function/table/range.hpp"
#include "duckdb/main/client_context.hpp"
#include "duckdb/storage/storage_manager.hpp"
#include "duckdb/transaction/transaction_manager.hpp"
#include "duckdb/main/database_manager.hpp"
#include "duckdb/function/function_set.hpp"

namespace duckdb {

struct CheckpointBindData : public FunctionData {
	explicit CheckpointBindData(optional_ptr<AttachedDatabase> db) : db(db) {
	}

	optional_ptr<AttachedDatabase> db;

public:
	unique_ptr<FunctionData> Copy() const override {
		return make_uniq<CheckpointBindData>(db);
	}

	bool Equals(const FunctionData &other_p) const override {
		auto &other = other_p.Cast<CheckpointBindData>();
		return db == other.db;
	}
};

static unique_ptr<FunctionData> CheckpointBind(ClientContext &context, TableFunctionBindInput &input,
                                               vector<LogicalType> &return_types, vector<string> &names) {
	return_types.emplace_back(LogicalType::BOOLEAN);
	names.emplace_back("Success");

	optional_ptr<AttachedDatabase> db;
	auto &db_manager = DatabaseManager::Get(context);
	if (!input.inputs.empty()) {
<<<<<<< HEAD
=======
		if (input.inputs[0].IsNull()) {
			throw BinderException("Database cannot be NULL");
		}
>>>>>>> da69aeaa
		auto &db_name = StringValue::Get(input.inputs[0]);
		db = db_manager.GetDatabase(context, db_name);
		if (!db) {
			throw BinderException("Database \"%s\" not found", db_name);
		}
	} else {
		db = db_manager.GetDatabase(context, DatabaseManager::GetDefaultDatabase(context));
	}
	return make_uniq<CheckpointBindData>(db);
}

template <bool FORCE>
static void TemplatedCheckpointFunction(ClientContext &context, TableFunctionInput &data_p, DataChunk &output) {
	auto &bind_data = data_p.bind_data->Cast<CheckpointBindData>();
<<<<<<< HEAD
	auto &transaction_manager = TransactionManager::Get(*bind_data.db);
=======
	auto &transaction_manager = TransactionManager::Get(*bind_data.db.get_mutable());
>>>>>>> da69aeaa
	transaction_manager.Checkpoint(context, FORCE);
}

void CheckpointFunction::RegisterFunction(BuiltinFunctions &set) {
	TableFunctionSet checkpoint("checkpoint");
	checkpoint.AddFunction(TableFunction({}, TemplatedCheckpointFunction<false>, CheckpointBind));
	checkpoint.AddFunction(TableFunction({LogicalType::VARCHAR}, TemplatedCheckpointFunction<false>, CheckpointBind));
	set.AddFunction(checkpoint);

	TableFunctionSet force_checkpoint("force_checkpoint");
	force_checkpoint.AddFunction(TableFunction({}, TemplatedCheckpointFunction<true>, CheckpointBind));
	force_checkpoint.AddFunction(
	    TableFunction({LogicalType::VARCHAR}, TemplatedCheckpointFunction<true>, CheckpointBind));
	set.AddFunction(force_checkpoint);
}

} // namespace duckdb<|MERGE_RESOLUTION|>--- conflicted
+++ resolved
@@ -32,12 +32,9 @@
 	optional_ptr<AttachedDatabase> db;
 	auto &db_manager = DatabaseManager::Get(context);
 	if (!input.inputs.empty()) {
-<<<<<<< HEAD
-=======
 		if (input.inputs[0].IsNull()) {
 			throw BinderException("Database cannot be NULL");
 		}
->>>>>>> da69aeaa
 		auto &db_name = StringValue::Get(input.inputs[0]);
 		db = db_manager.GetDatabase(context, db_name);
 		if (!db) {
@@ -52,11 +49,7 @@
 template <bool FORCE>
 static void TemplatedCheckpointFunction(ClientContext &context, TableFunctionInput &data_p, DataChunk &output) {
 	auto &bind_data = data_p.bind_data->Cast<CheckpointBindData>();
-<<<<<<< HEAD
-	auto &transaction_manager = TransactionManager::Get(*bind_data.db);
-=======
 	auto &transaction_manager = TransactionManager::Get(*bind_data.db.get_mutable());
->>>>>>> da69aeaa
 	transaction_manager.Checkpoint(context, FORCE);
 }
 
