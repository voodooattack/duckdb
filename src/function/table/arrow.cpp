--- conflicted
+++ resolved
@@ -285,29 +285,17 @@
 	return std::move(result);
 }
 
-<<<<<<< HEAD
 unique_ptr<LocalTableFunctionState>
 ArrowTableFunction::ArrowScanInitLocalInternal(ClientContext &context, TableFunctionInitInput &input,
                                                GlobalTableFunctionState *global_state_p) {
-	auto &global_state = (ArrowScanGlobalState &)*global_state_p;
-=======
-unique_ptr<LocalTableFunctionState> ArrowTableFunction::ArrowScanInitLocal(ExecutionContext &context,
-                                                                           TableFunctionInitInput &input,
-                                                                           GlobalTableFunctionState *global_state_p) {
 	auto &global_state = global_state_p->Cast<ArrowScanGlobalState>();
->>>>>>> 82083ece
 	auto current_chunk = make_uniq<ArrowArrayWrapper>();
 	auto result = make_uniq<ArrowScanLocalState>(std::move(current_chunk));
 	result->column_ids = input.column_ids;
 	result->filters = input.filters;
 	if (input.CanRemoveFilterColumns()) {
-<<<<<<< HEAD
-		auto &asgs = (ArrowScanGlobalState &)*global_state_p;
+		auto &asgs = global_state_p->Cast<ArrowScanGlobalState>();
 		result->all_columns.Initialize(context, asgs.scanned_types);
-=======
-		auto &asgs = global_state_p->Cast<ArrowScanGlobalState>();
-		result->all_columns.Initialize(context.client, asgs.scanned_types);
->>>>>>> 82083ece
 	}
 	if (!ArrowScanParallelStateNext(context, input.bind_data, *result, global_state)) {
 		return nullptr;
