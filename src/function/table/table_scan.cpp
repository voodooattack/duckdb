--- conflicted
+++ resolved
@@ -27,7 +27,6 @@
 	vector<column_t> column_ids;
 };
 
-<<<<<<< HEAD
 static storage_t GetStorageIndex(TableCatalogEntry &table, column_t column_id) {
 	if (column_id == DConstants::INVALID_INDEX) {
 		return column_id;
@@ -36,21 +35,6 @@
 	return col.StorageOid();
 }
 
-static unique_ptr<FunctionOperatorData> TableScanInit(ClientContext &context, const FunctionData *bind_data_p,
-                                                      const vector<column_t> &column_ids,
-                                                      TableFilterCollection *filters) {
-	auto result = make_unique<TableScanOperatorData>();
-	auto &transaction = Transaction::GetTransaction(context);
-	auto &bind_data = (const TableScanBindData &)*bind_data_p;
-	result->column_ids = column_ids;
-	for (auto &col : result->column_ids) {
-		auto storage_idx = GetStorageIndex(*bind_data.table, col);
-		col = storage_idx;
-	}
-	result->scan_state.table_filters = filters->table_filters;
-	bind_data.table->storage->InitializeScan(transaction, result->scan_state, result->column_ids,
-	                                         filters->table_filters);
-=======
 struct TableScanGlobalState : public GlobalTableFunctionState {
 	TableScanGlobalState(ClientContext &context, const FunctionData *bind_data_p) {
 		D_ASSERT(bind_data_p);
@@ -70,7 +54,12 @@
 static unique_ptr<LocalTableFunctionState> TableScanInitLocal(ClientContext &context, TableFunctionInitInput &input,
                                                               GlobalTableFunctionState *gstate) {
 	auto result = make_unique<TableScanLocalState>();
+	auto& bind_data = (TableScanBindData&)*input.bind_data;
 	result->column_ids = input.column_ids;
+	for (auto& col : result->column_ids) {
+		auto storage_idx = GetStorageIndex(*bind_data.table, col);
+		col = storage_idx;
+	}
 	result->scan_state.table_filters = input.filters;
 	TableScanParallelStateNext(context, input.bind_data, result.get(), gstate);
 	return move(result);
@@ -81,7 +70,6 @@
 	auto &bind_data = (const TableScanBindData &)*input.bind_data;
 	auto result = make_unique<TableScanGlobalState>(context, input.bind_data);
 	bind_data.table->storage->InitializeParallelScan(context, result->state);
->>>>>>> d4fb733d
 	return move(result);
 }
 
