--- conflicted
+++ resolved
@@ -1,20 +1,12 @@
 add_library_unity(
   duckdb_common_serializer
   OBJECT
-<<<<<<< HEAD
-  buffered_deserializer.cpp
-  buffered_file_reader.cpp
-  buffered_file_writer.cpp
-  buffered_serializer.cpp
-  enum_serializer.cpp)
-=======
   binary_serializer.cpp
   binary_deserializer.cpp
   buffered_deserializer.cpp
   buffered_file_reader.cpp
   buffered_file_writer.cpp
   buffered_serializer.cpp)
->>>>>>> da69aeaa
 set(ALL_OBJECT_FILES
     ${ALL_OBJECT_FILES} $<TARGET_OBJECTS:duckdb_common_serializer>
     PARENT_SCOPE)