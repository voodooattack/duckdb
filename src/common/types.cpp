#include "duckdb/common/types.hpp"

#include "duckdb/catalog/default/default_types.hpp"
#include "duckdb/catalog/catalog_entry/type_catalog_entry.hpp"
#include "duckdb/common/exception.hpp"
#include "duckdb/common/field_writer.hpp"
#include "duckdb/common/limits.hpp"
#include "duckdb/common/operator/comparison_operators.hpp"
#include "duckdb/common/string_util.hpp"
#include "duckdb/common/types/decimal.hpp"
#include "duckdb/common/types/hash.hpp"
#include "duckdb/common/types/string_type.hpp"
#include "duckdb/common/types/value.hpp"
#include "duckdb/common/types/vector.hpp"
#include "duckdb/common/unordered_map.hpp"
#include "duckdb/parser/keyword_helper.hpp"
#include "duckdb/parser/parser.hpp"
#include "duckdb/function/cast_rules.hpp"

#include <cmath>

namespace duckdb {

LogicalType::LogicalType() : LogicalType(LogicalTypeId::INVALID) {
}

LogicalType::LogicalType(LogicalTypeId id) : id_(id) {
	physical_type_ = GetInternalType();
}
LogicalType::LogicalType(LogicalTypeId id, shared_ptr<ExtraTypeInfo> type_info_p)
    : id_(id), type_info_(move(type_info_p)) {
	physical_type_ = GetInternalType();
}

LogicalType::LogicalType(const LogicalType &other)
    : id_(other.id_), physical_type_(other.physical_type_), type_info_(other.type_info_) {
}

LogicalType::LogicalType(LogicalType &&other) noexcept
    : id_(other.id_), physical_type_(other.physical_type_), type_info_(move(other.type_info_)) {
}

hash_t LogicalType::Hash() const {
	return duckdb::Hash<uint8_t>((uint8_t)id_);
}

PhysicalType LogicalType::GetInternalType() {
	switch (id_) {
	case LogicalTypeId::BOOLEAN:
		return PhysicalType::BOOL;
	case LogicalTypeId::TINYINT:
		return PhysicalType::INT8;
	case LogicalTypeId::UTINYINT:
		return PhysicalType::UINT8;
	case LogicalTypeId::SMALLINT:
		return PhysicalType::INT16;
	case LogicalTypeId::USMALLINT:
		return PhysicalType::UINT16;
	case LogicalTypeId::SQLNULL:
	case LogicalTypeId::DATE:
	case LogicalTypeId::INTEGER:
		return PhysicalType::INT32;
	case LogicalTypeId::UINTEGER:
		return PhysicalType::UINT32;
	case LogicalTypeId::BIGINT:
	case LogicalTypeId::TIME:
	case LogicalTypeId::TIMESTAMP:
	case LogicalTypeId::TIMESTAMP_SEC:
	case LogicalTypeId::TIMESTAMP_NS:
	case LogicalTypeId::TIMESTAMP_MS:
	case LogicalTypeId::TIME_TZ:
	case LogicalTypeId::TIMESTAMP_TZ:
		return PhysicalType::INT64;
	case LogicalTypeId::UBIGINT:
		return PhysicalType::UINT64;
	case LogicalTypeId::HUGEINT:
	case LogicalTypeId::UUID:
		return PhysicalType::INT128;
	case LogicalTypeId::FLOAT:
		return PhysicalType::FLOAT;
	case LogicalTypeId::DOUBLE:
		return PhysicalType::DOUBLE;
	case LogicalTypeId::DECIMAL: {
		if (!type_info_) {
			return PhysicalType::INVALID;
		}
		auto width = DecimalType::GetWidth(*this);
		if (width <= Decimal::MAX_WIDTH_INT16) {
			return PhysicalType::INT16;
		} else if (width <= Decimal::MAX_WIDTH_INT32) {
			return PhysicalType::INT32;
		} else if (width <= Decimal::MAX_WIDTH_INT64) {
			return PhysicalType::INT64;
		} else if (width <= Decimal::MAX_WIDTH_INT128) {
			return PhysicalType::INT128;
		} else {
			throw InternalException("Widths bigger than %d are not supported", DecimalType::MaxWidth());
		}
	}
	case LogicalTypeId::VARCHAR:
	case LogicalTypeId::CHAR:
	case LogicalTypeId::BLOB:
	case LogicalTypeId::JSON:
		return PhysicalType::VARCHAR;
	case LogicalTypeId::INTERVAL:
		return PhysicalType::INTERVAL;
	case LogicalTypeId::MAP:
	case LogicalTypeId::STRUCT:
		return PhysicalType::STRUCT;
	case LogicalTypeId::LIST:
		return PhysicalType::LIST;
	case LogicalTypeId::POINTER:
		// LCOV_EXCL_START
		if (sizeof(uintptr_t) == sizeof(uint32_t)) {
			return PhysicalType::UINT32;
		} else if (sizeof(uintptr_t) == sizeof(uint64_t)) {
			return PhysicalType::UINT64;
		} else {
			throw InternalException("Unsupported pointer size");
		}
		// LCOV_EXCL_STOP
	case LogicalTypeId::VALIDITY:
		return PhysicalType::BIT;
	case LogicalTypeId::ENUM: {
		D_ASSERT(type_info_);
		return EnumType::GetPhysicalType(*this);
	}
	case LogicalTypeId::TABLE:
	case LogicalTypeId::LAMBDA:
	case LogicalTypeId::ANY:
	case LogicalTypeId::INVALID:
	case LogicalTypeId::UNKNOWN:
		return PhysicalType::INVALID;
	case LogicalTypeId::USER:
		return PhysicalType::UNKNOWN;
	case LogicalTypeId::AGGREGATE_STATE:
		return PhysicalType::VARCHAR;
	default:
		throw InternalException("Invalid LogicalType %s", ToString());
	}
}

constexpr const LogicalTypeId LogicalType::INVALID;
constexpr const LogicalTypeId LogicalType::SQLNULL;
constexpr const LogicalTypeId LogicalType::BOOLEAN;
constexpr const LogicalTypeId LogicalType::TINYINT;
constexpr const LogicalTypeId LogicalType::UTINYINT;
constexpr const LogicalTypeId LogicalType::SMALLINT;
constexpr const LogicalTypeId LogicalType::USMALLINT;
constexpr const LogicalTypeId LogicalType::INTEGER;
constexpr const LogicalTypeId LogicalType::UINTEGER;
constexpr const LogicalTypeId LogicalType::BIGINT;
constexpr const LogicalTypeId LogicalType::UBIGINT;
constexpr const LogicalTypeId LogicalType::HUGEINT;
constexpr const LogicalTypeId LogicalType::UUID;
constexpr const LogicalTypeId LogicalType::FLOAT;
constexpr const LogicalTypeId LogicalType::DOUBLE;
constexpr const LogicalTypeId LogicalType::DATE;

constexpr const LogicalTypeId LogicalType::TIMESTAMP;
constexpr const LogicalTypeId LogicalType::TIMESTAMP_MS;
constexpr const LogicalTypeId LogicalType::TIMESTAMP_NS;
constexpr const LogicalTypeId LogicalType::TIMESTAMP_S;

constexpr const LogicalTypeId LogicalType::TIME;

constexpr const LogicalTypeId LogicalType::TIME_TZ;
constexpr const LogicalTypeId LogicalType::TIMESTAMP_TZ;

constexpr const LogicalTypeId LogicalType::HASH;
constexpr const LogicalTypeId LogicalType::POINTER;

constexpr const LogicalTypeId LogicalType::VARCHAR;
constexpr const LogicalTypeId LogicalType::JSON;

constexpr const LogicalTypeId LogicalType::BLOB;
constexpr const LogicalTypeId LogicalType::INTERVAL;
constexpr const LogicalTypeId LogicalType::ROW_TYPE;

// TODO these are incomplete and should maybe not exist as such
constexpr const LogicalTypeId LogicalType::TABLE;
constexpr const LogicalTypeId LogicalType::LAMBDA;

constexpr const LogicalTypeId LogicalType::ANY;

const vector<LogicalType> LogicalType::Numeric() {
	vector<LogicalType> types = {LogicalType::TINYINT,   LogicalType::SMALLINT,  LogicalType::INTEGER,
	                             LogicalType::BIGINT,    LogicalType::HUGEINT,   LogicalType::FLOAT,
	                             LogicalType::DOUBLE,    LogicalTypeId::DECIMAL, LogicalType::UTINYINT,
	                             LogicalType::USMALLINT, LogicalType::UINTEGER,  LogicalType::UBIGINT};
	return types;
}

const vector<LogicalType> LogicalType::Integral() {
	vector<LogicalType> types = {LogicalType::TINYINT,   LogicalType::SMALLINT, LogicalType::INTEGER,
	                             LogicalType::BIGINT,    LogicalType::HUGEINT,  LogicalType::UTINYINT,
	                             LogicalType::USMALLINT, LogicalType::UINTEGER, LogicalType::UBIGINT};
	return types;
}

const vector<LogicalType> LogicalType::AllTypes() {
	vector<LogicalType> types = {
	    LogicalType::BOOLEAN,  LogicalType::TINYINT,   LogicalType::SMALLINT,     LogicalType::INTEGER,
	    LogicalType::BIGINT,   LogicalType::DATE,      LogicalType::TIMESTAMP,    LogicalType::DOUBLE,
	    LogicalType::FLOAT,    LogicalType::VARCHAR,   LogicalType::BLOB,         LogicalType::INTERVAL,
	    LogicalType::HUGEINT,  LogicalTypeId::DECIMAL, LogicalType::UTINYINT,     LogicalType::USMALLINT,
	    LogicalType::UINTEGER, LogicalType::UBIGINT,   LogicalType::TIME,         LogicalTypeId::LIST,
	    LogicalTypeId::STRUCT, LogicalType::TIME_TZ,   LogicalType::TIMESTAMP_TZ, LogicalTypeId::MAP,
	    LogicalType::UUID,     LogicalType::JSON};
	return types;
}

const PhysicalType ROW_TYPE = PhysicalType::INT64;

// LCOV_EXCL_START
string TypeIdToString(PhysicalType type) {
	switch (type) {
	case PhysicalType::BOOL:
		return "BOOL";
	case PhysicalType::INT8:
		return "INT8";
	case PhysicalType::INT16:
		return "INT16";
	case PhysicalType::INT32:
		return "INT32";
	case PhysicalType::INT64:
		return "INT64";
	case PhysicalType::UINT8:
		return "UINT8";
	case PhysicalType::UINT16:
		return "UINT16";
	case PhysicalType::UINT32:
		return "UINT32";
	case PhysicalType::UINT64:
		return "UINT64";
	case PhysicalType::INT128:
		return "INT128";
	case PhysicalType::FLOAT:
		return "FLOAT";
	case PhysicalType::DOUBLE:
		return "DOUBLE";
	case PhysicalType::VARCHAR:
		return "VARCHAR";
	case PhysicalType::INTERVAL:
		return "INTERVAL";
	case PhysicalType::STRUCT:
		return "STRUCT";
	case PhysicalType::LIST:
		return "LIST";
	case PhysicalType::INVALID:
		return "INVALID";
	case PhysicalType::BIT:
		return "BIT";
	case PhysicalType::NA:
		return "NA";
	case PhysicalType::HALF_FLOAT:
		return "HALF_FLOAT";
	case PhysicalType::STRING:
		return "ARROW_STRING";
	case PhysicalType::BINARY:
		return "BINARY";
	case PhysicalType::FIXED_SIZE_BINARY:
		return "FIXED_SIZE_BINARY";
	case PhysicalType::DATE32:
		return "DATE32";
	case PhysicalType::DATE64:
		return "DATE64";
	case PhysicalType::TIMESTAMP:
		return "TIMESTAMP";
	case PhysicalType::TIME32:
		return "TIME32";
	case PhysicalType::TIME64:
		return "TIME64";
	case PhysicalType::UNION:
		return "UNION";
	case PhysicalType::DICTIONARY:
		return "DICTIONARY";
	case PhysicalType::MAP:
		return "MAP";
	case PhysicalType::EXTENSION:
		return "EXTENSION";
	case PhysicalType::FIXED_SIZE_LIST:
		return "FIXED_SIZE_LIST";
	case PhysicalType::DURATION:
		return "DURATION";
	case PhysicalType::LARGE_STRING:
		return "LARGE_STRING";
	case PhysicalType::LARGE_BINARY:
		return "LARGE_BINARY";
	case PhysicalType::LARGE_LIST:
		return "LARGE_LIST";
	case PhysicalType::UNKNOWN:
		return "UNKNOWN";
	}
	return "INVALID";
}
// LCOV_EXCL_STOP

idx_t GetTypeIdSize(PhysicalType type) {
	switch (type) {
	case PhysicalType::BIT:
	case PhysicalType::BOOL:
		return sizeof(bool);
	case PhysicalType::INT8:
		return sizeof(int8_t);
	case PhysicalType::INT16:
		return sizeof(int16_t);
	case PhysicalType::INT32:
		return sizeof(int32_t);
	case PhysicalType::INT64:
		return sizeof(int64_t);
	case PhysicalType::UINT8:
		return sizeof(uint8_t);
	case PhysicalType::UINT16:
		return sizeof(uint16_t);
	case PhysicalType::UINT32:
		return sizeof(uint32_t);
	case PhysicalType::UINT64:
		return sizeof(uint64_t);
	case PhysicalType::INT128:
		return sizeof(hugeint_t);
	case PhysicalType::FLOAT:
		return sizeof(float);
	case PhysicalType::DOUBLE:
		return sizeof(double);
	case PhysicalType::VARCHAR:
		return sizeof(string_t);
	case PhysicalType::INTERVAL:
		return sizeof(interval_t);
	case PhysicalType::STRUCT:
	case PhysicalType::UNKNOWN:
		return 0; // no own payload
	case PhysicalType::LIST:
		return sizeof(list_entry_t); // offset + len
	default:
		throw InternalException("Invalid PhysicalType for GetTypeIdSize");
	}
}

bool TypeIsConstantSize(PhysicalType type) {
	return (type >= PhysicalType::BOOL && type <= PhysicalType::DOUBLE) ||
	       (type >= PhysicalType::FIXED_SIZE_BINARY && type <= PhysicalType::INTERVAL) ||
	       type == PhysicalType::INTERVAL || type == PhysicalType::INT128;
}
bool TypeIsIntegral(PhysicalType type) {
	return (type >= PhysicalType::UINT8 && type <= PhysicalType::INT64) || type == PhysicalType::INT128;
}
bool TypeIsNumeric(PhysicalType type) {
	return (type >= PhysicalType::UINT8 && type <= PhysicalType::DOUBLE) || type == PhysicalType::INT128;
}
bool TypeIsInteger(PhysicalType type) {
	return (type >= PhysicalType::UINT8 && type <= PhysicalType::INT64) || type == PhysicalType::INT128;
}

// LCOV_EXCL_START
string LogicalTypeIdToString(LogicalTypeId id) {
	switch (id) {
	case LogicalTypeId::BOOLEAN:
		return "BOOLEAN";
	case LogicalTypeId::TINYINT:
		return "TINYINT";
	case LogicalTypeId::SMALLINT:
		return "SMALLINT";
	case LogicalTypeId::INTEGER:
		return "INTEGER";
	case LogicalTypeId::BIGINT:
		return "BIGINT";
	case LogicalTypeId::HUGEINT:
		return "HUGEINT";
	case LogicalTypeId::UUID:
		return "UUID";
	case LogicalTypeId::UTINYINT:
		return "UTINYINT";
	case LogicalTypeId::USMALLINT:
		return "USMALLINT";
	case LogicalTypeId::UINTEGER:
		return "UINTEGER";
	case LogicalTypeId::UBIGINT:
		return "UBIGINT";
	case LogicalTypeId::DATE:
		return "DATE";
	case LogicalTypeId::TIME:
		return "TIME";
	case LogicalTypeId::TIMESTAMP:
		return "TIMESTAMP";
	case LogicalTypeId::TIMESTAMP_MS:
		return "TIMESTAMP_MS";
	case LogicalTypeId::TIMESTAMP_NS:
		return "TIMESTAMP_NS";
	case LogicalTypeId::TIMESTAMP_SEC:
		return "TIMESTAMP_S";
	case LogicalTypeId::TIMESTAMP_TZ:
		return "TIMESTAMP WITH TIME ZONE";
	case LogicalTypeId::TIME_TZ:
		return "TIME WITH TIME ZONE";
	case LogicalTypeId::FLOAT:
		return "FLOAT";
	case LogicalTypeId::DOUBLE:
		return "DOUBLE";
	case LogicalTypeId::DECIMAL:
		return "DECIMAL";
	case LogicalTypeId::VARCHAR:
		return "VARCHAR";
	case LogicalTypeId::BLOB:
		return "BLOB";
	case LogicalTypeId::CHAR:
		return "CHAR";
	case LogicalTypeId::INTERVAL:
		return "INTERVAL";
	case LogicalTypeId::SQLNULL:
		return "NULL";
	case LogicalTypeId::ANY:
		return "ANY";
	case LogicalTypeId::VALIDITY:
		return "VALIDITY";
	case LogicalTypeId::STRUCT:
		return "STRUCT";
	case LogicalTypeId::LIST:
		return "LIST";
	case LogicalTypeId::MAP:
		return "MAP";
	case LogicalTypeId::POINTER:
		return "POINTER";
	case LogicalTypeId::TABLE:
		return "TABLE";
	case LogicalTypeId::LAMBDA:
		return "LAMBDA";
	case LogicalTypeId::INVALID:
		return "INVALID";
	case LogicalTypeId::UNKNOWN:
		return "UNKNOWN";
	case LogicalTypeId::ENUM:
		return "ENUM";
	case LogicalTypeId::AGGREGATE_STATE:
		return "AGGREGATE_STATE";
	case LogicalTypeId::USER:
		return "USER";
	case LogicalTypeId::JSON:
		return "JSON";
	}
	return "UNDEFINED";
}

string LogicalType::ToString() const {
	auto alias = GetAlias();
	if (!alias.empty()) {
		return alias;
	}
	switch (id_) {
	case LogicalTypeId::STRUCT: {
		if (!type_info_) {
			return "STRUCT";
		}
		auto &child_types = StructType::GetChildTypes(*this);
		string ret = "STRUCT(";
		for (size_t i = 0; i < child_types.size(); i++) {
			ret += child_types[i].first + " " + child_types[i].second.ToString();
			if (i < child_types.size() - 1) {
				ret += ", ";
			}
		}
		ret += ")";
		return ret;
	}
	case LogicalTypeId::LIST: {
		if (!type_info_) {
			return "LIST";
		}
		return ListType::GetChildType(*this).ToString() + "[]";
	}
	case LogicalTypeId::MAP: {
		if (!type_info_) {
			return "MAP";
		}
		auto &child_types = StructType::GetChildTypes(*this);
		if (child_types.empty()) {
			return "MAP(?)";
		}
		if (child_types.size() != 2) {
			throw InternalException("Map needs exactly two child elements");
		}
		return "MAP(" + ListType::GetChildType(child_types[0].second).ToString() + ", " +
		       ListType::GetChildType(child_types[1].second).ToString() + ")";
	}
	case LogicalTypeId::DECIMAL: {
		if (!type_info_) {
			return "DECIMAL";
		}
		auto width = DecimalType::GetWidth(*this);
		auto scale = DecimalType::GetScale(*this);
		if (width == 0) {
			return "DECIMAL";
		}
		return StringUtil::Format("DECIMAL(%d,%d)", width, scale);
	}
	case LogicalTypeId::ENUM: {
		return KeywordHelper::WriteOptionallyQuoted(EnumType::GetTypeName(*this));
	}
	case LogicalTypeId::USER: {
		return KeywordHelper::WriteOptionallyQuoted(UserType::GetTypeName(*this));
	}
	case LogicalTypeId::AGGREGATE_STATE: {
		return AggregateStateType::GetTypeName(*this);
	}
	default:
		return LogicalTypeIdToString(id_);
	}
}
// LCOV_EXCL_STOP

LogicalTypeId TransformStringToLogicalTypeId(const string &str) {
	auto type = DefaultTypeGenerator::GetDefaultType(str);
	if (type == LogicalTypeId::INVALID) {
		// This is a User Type, at this point we don't know if its one of the User Defined Types or an error
		// It is checked in the binder
		type = LogicalTypeId::USER;
	}
	return type;
}

LogicalType TransformStringToLogicalType(const string &str) {
	if (StringUtil::Lower(str) == "null") {
		return LogicalType::SQLNULL;
	}
	return Parser::ParseColumnList("dummy " + str)[0].Type();
}

bool LogicalType::IsIntegral() const {
	switch (id_) {
	case LogicalTypeId::TINYINT:
	case LogicalTypeId::SMALLINT:
	case LogicalTypeId::INTEGER:
	case LogicalTypeId::BIGINT:
	case LogicalTypeId::UTINYINT:
	case LogicalTypeId::USMALLINT:
	case LogicalTypeId::UINTEGER:
	case LogicalTypeId::UBIGINT:
	case LogicalTypeId::HUGEINT:
		return true;
	default:
		return false;
	}
}

bool LogicalType::IsNumeric() const {
	switch (id_) {
	case LogicalTypeId::TINYINT:
	case LogicalTypeId::SMALLINT:
	case LogicalTypeId::INTEGER:
	case LogicalTypeId::BIGINT:
	case LogicalTypeId::HUGEINT:
	case LogicalTypeId::FLOAT:
	case LogicalTypeId::DOUBLE:
	case LogicalTypeId::DECIMAL:
	case LogicalTypeId::UTINYINT:
	case LogicalTypeId::USMALLINT:
	case LogicalTypeId::UINTEGER:
	case LogicalTypeId::UBIGINT:
		return true;
	default:
		return false;
	}
}

bool LogicalType::IsValid() const {
	return id() != LogicalTypeId::INVALID && id() != LogicalTypeId::UNKNOWN;
}

bool LogicalType::GetDecimalProperties(uint8_t &width, uint8_t &scale) const {
	switch (id_) {
	case LogicalTypeId::SQLNULL:
		width = 0;
		scale = 0;
		break;
	case LogicalTypeId::BOOLEAN:
		width = 1;
		scale = 0;
		break;
	case LogicalTypeId::TINYINT:
		// tinyint: [-127, 127] = DECIMAL(3,0)
		width = 3;
		scale = 0;
		break;
	case LogicalTypeId::SMALLINT:
		// smallint: [-32767, 32767] = DECIMAL(5,0)
		width = 5;
		scale = 0;
		break;
	case LogicalTypeId::INTEGER:
		// integer: [-2147483647, 2147483647] = DECIMAL(10,0)
		width = 10;
		scale = 0;
		break;
	case LogicalTypeId::BIGINT:
		// bigint: [-9223372036854775807, 9223372036854775807] = DECIMAL(19,0)
		width = 19;
		scale = 0;
		break;
	case LogicalTypeId::UTINYINT:
		// UInt8 — [0 : 255]
		width = 3;
		scale = 0;
		break;
	case LogicalTypeId::USMALLINT:
		// UInt16 — [0 : 65535]
		width = 5;
		scale = 0;
		break;
	case LogicalTypeId::UINTEGER:
		// UInt32 — [0 : 4294967295]
		width = 10;
		scale = 0;
		break;
	case LogicalTypeId::UBIGINT:
		// UInt64 — [0 : 18446744073709551615]
		width = 20;
		scale = 0;
		break;
	case LogicalTypeId::HUGEINT:
		// hugeint: max size decimal (38, 0)
		// note that a hugeint is not guaranteed to fit in this
		width = 38;
		scale = 0;
		break;
	case LogicalTypeId::DECIMAL:
		width = DecimalType::GetWidth(*this);
		scale = DecimalType::GetScale(*this);
		break;
	default:
		return false;
	}
	return true;
}

static LogicalType CombineNumericTypes(const LogicalType &left, const LogicalType &right) {
	D_ASSERT(left.id() != right.id());
	if (left.id() > right.id()) {
		// this method is symmetric
		// arrange it so the left type is smaller to limit the number of options we need to check
		return CombineNumericTypes(right, left);
	}
	if (CastRules::ImplicitCast(left, right) >= 0) {
		// we can implicitly cast left to right, return right
		return right;
	}
	if (CastRules::ImplicitCast(right, left) >= 0) {
		// we can implicitly cast right to left, return left
		return left;
	}
	// we can't cast implicitly either way and types are not equal
	// this happens when left is signed and right is unsigned
	// e.g. INTEGER and UINTEGER
	// in this case we need to upcast to make sure the types fit
	if (left.id() == LogicalTypeId::BIGINT || right.id() == LogicalTypeId::UBIGINT) {
		return LogicalType::HUGEINT;
	}
	if (left.id() == LogicalTypeId::INTEGER || right.id() == LogicalTypeId::UINTEGER) {
		return LogicalType::BIGINT;
	}
	if (left.id() == LogicalTypeId::SMALLINT || right.id() == LogicalTypeId::USMALLINT) {
		return LogicalType::INTEGER;
	}
	if (left.id() == LogicalTypeId::TINYINT || right.id() == LogicalTypeId::UTINYINT) {
		return LogicalType::SMALLINT;
	}
	throw InternalException("Cannot combine these numeric types!?");
}

LogicalType LogicalType::MaxLogicalType(const LogicalType &left, const LogicalType &right) {
<<<<<<< HEAD
	if (left.id() != right.id() && left.IsNumeric() && right.IsNumeric()) {
		return CombineNumericTypes(left, right);
	} else if (left.id() < right.id()) {
=======
	if (left.id() == LogicalTypeId::UNKNOWN) {
>>>>>>> dd29735f
		return right;
	} else if (right.id() == LogicalTypeId::UNKNOWN) {
		return left;
	} else if (left.id() < right.id()) {
		return right;
	}
	if (right.id() < left.id()) {
		return left;
	}
	// Since both left and right are equal we get the left type as our type_id for checks
	auto type_id = left.id();
	if (type_id == LogicalTypeId::ENUM) {
		// If both types are different ENUMs we do a string comparison.
		return left == right ? left : LogicalType::VARCHAR;
	}
	if (type_id == LogicalTypeId::VARCHAR) {
		// varchar: use type that has collation (if any)
		if (StringType::GetCollation(right).empty()) {
			return left;
		}
		return right;
	}
	if (type_id == LogicalTypeId::DECIMAL) {
		// unify the width/scale so that the resulting decimal always fits
		// "width - scale" gives us the number of digits on the left side of the decimal point
		// "scale" gives us the number of digits allowed on the right of the decimal point
		// using the max of these of the two types gives us the new decimal size
		auto extra_width_left = DecimalType::GetWidth(left) - DecimalType::GetScale(left);
		auto extra_width_right = DecimalType::GetWidth(right) - DecimalType::GetScale(right);
		auto extra_width = MaxValue<uint8_t>(extra_width_left, extra_width_right);
		auto scale = MaxValue<uint8_t>(DecimalType::GetScale(left), DecimalType::GetScale(right));
		auto width = extra_width + scale;
		if (width > DecimalType::MaxWidth()) {
			// if the resulting decimal does not fit, we truncate the scale
			width = DecimalType::MaxWidth();
			scale = width - extra_width;
		}
		return LogicalType::DECIMAL(width, scale);
	}
	if (type_id == LogicalTypeId::LIST) {
		// list: perform max recursively on child type
		auto new_child = MaxLogicalType(ListType::GetChildType(left), ListType::GetChildType(right));
		return LogicalType::LIST(move(new_child));
	}
	if (type_id == LogicalTypeId::STRUCT || type_id == LogicalTypeId::MAP) {
		// struct: perform recursively
		auto &left_child_types = StructType::GetChildTypes(left);
		auto &right_child_types = StructType::GetChildTypes(right);
		if (left_child_types.size() != right_child_types.size()) {
			// child types are not of equal size, we can't cast anyway
			// just return the left child
			return left;
		}
		child_list_t<LogicalType> child_types;
		for (idx_t i = 0; i < left_child_types.size(); i++) {
			auto child_type = MaxLogicalType(left_child_types[i].second, right_child_types[i].second);
			child_types.push_back(make_pair(left_child_types[i].first, move(child_type)));
		}
		return type_id == LogicalTypeId::STRUCT ? LogicalType::STRUCT(move(child_types))
		                                        : LogicalType::MAP(move(child_types));
	}
	// types are equal but no extra specifier: just return the type
	return left;
}

void LogicalType::Verify() const {
#ifdef DEBUG
	if (id_ == LogicalTypeId::DECIMAL) {
		D_ASSERT(DecimalType::GetWidth(*this) >= 1 && DecimalType::GetWidth(*this) <= Decimal::MAX_WIDTH_DECIMAL);
		D_ASSERT(DecimalType::GetScale(*this) >= 0 && DecimalType::GetScale(*this) <= DecimalType::GetWidth(*this));
	}
#endif
}

bool ApproxEqual(float ldecimal, float rdecimal) {
	if (Value::IsNan(ldecimal) && Value::IsNan(rdecimal)) {
		return true;
	}
	if (!Value::FloatIsFinite(ldecimal) || !Value::FloatIsFinite(rdecimal)) {
		return ldecimal == rdecimal;
	}
	float epsilon = std::fabs(rdecimal) * 0.01 + 0.00000001;
	return std::fabs(ldecimal - rdecimal) <= epsilon;
}

bool ApproxEqual(double ldecimal, double rdecimal) {
	if (Value::IsNan(ldecimal) && Value::IsNan(rdecimal)) {
		return true;
	}
	if (!Value::DoubleIsFinite(ldecimal) || !Value::DoubleIsFinite(rdecimal)) {
		return ldecimal == rdecimal;
	}
	double epsilon = std::fabs(rdecimal) * 0.01 + 0.00000001;
	return std::fabs(ldecimal - rdecimal) <= epsilon;
}

//===--------------------------------------------------------------------===//
// Extra Type Info
//===--------------------------------------------------------------------===//
enum class ExtraTypeInfoType : uint8_t {
	INVALID_TYPE_INFO = 0,
	GENERIC_TYPE_INFO = 1,
	DECIMAL_TYPE_INFO = 2,
	STRING_TYPE_INFO = 3,
	LIST_TYPE_INFO = 4,
	STRUCT_TYPE_INFO = 5,
	ENUM_TYPE_INFO = 6,
	USER_TYPE_INFO = 7,
	AGGREGATE_STATE_TYPE_INFO = 8
};

struct ExtraTypeInfo {
	explicit ExtraTypeInfo(ExtraTypeInfoType type) : type(type) {
	}
	explicit ExtraTypeInfo(ExtraTypeInfoType type, string alias) : type(type), alias(move(alias)) {
	}
	virtual ~ExtraTypeInfo() {
	}

	ExtraTypeInfoType type;
	string alias;
	TypeCatalogEntry *catalog_entry = nullptr;

public:
	bool Equals(ExtraTypeInfo *other_p) const {
		if (type == ExtraTypeInfoType::INVALID_TYPE_INFO || type == ExtraTypeInfoType::STRING_TYPE_INFO ||
		    type == ExtraTypeInfoType::GENERIC_TYPE_INFO) {
			if (!other_p) {
				if (!alias.empty()) {
					return false;
				}
				return true;
			}
			if (alias != other_p->alias) {
				return false;
			}
			return true;
		}
		if (!other_p) {
			return false;
		}
		if (type != other_p->type) {
			return false;
		}
		auto &other = (ExtraTypeInfo &)*other_p;
		return alias == other.alias && EqualsInternal(other_p);
	}
	//! Serializes a ExtraTypeInfo to a stand-alone binary blob
	virtual void Serialize(FieldWriter &writer) const {};
	//! Serializes a ExtraTypeInfo to a stand-alone binary blob
	static void Serialize(ExtraTypeInfo *info, FieldWriter &writer);
	//! Deserializes a blob back into an ExtraTypeInfo
	static shared_ptr<ExtraTypeInfo> Deserialize(FieldReader &reader);

protected:
	virtual bool EqualsInternal(ExtraTypeInfo *other_p) const {
		// Do nothing
		return true;
	}
};

void LogicalType::SetAlias(string &alias) {
	if (!type_info_) {
		type_info_ = make_shared<ExtraTypeInfo>(ExtraTypeInfoType::GENERIC_TYPE_INFO, alias);
	} else {
		type_info_->alias = alias;
	}
}

string LogicalType::GetAlias() const {
	if (!type_info_) {
		return string();
	} else {
		return type_info_->alias;
	}
}

void LogicalType::SetCatalog(LogicalType &type, TypeCatalogEntry *catalog_entry) {
	auto info = type.AuxInfo();
	D_ASSERT(info);
	((ExtraTypeInfo &)*info).catalog_entry = catalog_entry;
}
TypeCatalogEntry *LogicalType::GetCatalog(const LogicalType &type) {
	auto info = type.AuxInfo();
	if (!info) {
		return nullptr;
	}
	return ((ExtraTypeInfo &)*info).catalog_entry;
}

//===--------------------------------------------------------------------===//
// Decimal Type
//===--------------------------------------------------------------------===//
struct DecimalTypeInfo : public ExtraTypeInfo {
	DecimalTypeInfo(uint8_t width_p, uint8_t scale_p)
	    : ExtraTypeInfo(ExtraTypeInfoType::DECIMAL_TYPE_INFO), width(width_p), scale(scale_p) {
	}

	uint8_t width;
	uint8_t scale;

public:
	void Serialize(FieldWriter &writer) const override {
		writer.WriteField<uint8_t>(width);
		writer.WriteField<uint8_t>(scale);
	}

	static shared_ptr<ExtraTypeInfo> Deserialize(FieldReader &reader) {
		auto width = reader.ReadRequired<uint8_t>();
		auto scale = reader.ReadRequired<uint8_t>();
		return make_shared<DecimalTypeInfo>(width, scale);
	}

protected:
	bool EqualsInternal(ExtraTypeInfo *other_p) const override {
		auto &other = (DecimalTypeInfo &)*other_p;
		return width == other.width && scale == other.scale;
	}
};

uint8_t DecimalType::GetWidth(const LogicalType &type) {
	D_ASSERT(type.id() == LogicalTypeId::DECIMAL);
	auto info = type.AuxInfo();
	D_ASSERT(info);
	return ((DecimalTypeInfo &)*info).width;
}

uint8_t DecimalType::GetScale(const LogicalType &type) {
	D_ASSERT(type.id() == LogicalTypeId::DECIMAL);
	auto info = type.AuxInfo();
	D_ASSERT(info);
	return ((DecimalTypeInfo &)*info).scale;
}

uint8_t DecimalType::MaxWidth() {
	return 38;
}

LogicalType LogicalType::DECIMAL(int width, int scale) {
	auto type_info = make_shared<DecimalTypeInfo>(width, scale);
	return LogicalType(LogicalTypeId::DECIMAL, move(type_info));
}

//===--------------------------------------------------------------------===//
// String Type
//===--------------------------------------------------------------------===//
struct StringTypeInfo : public ExtraTypeInfo {
	explicit StringTypeInfo(string collation_p)
	    : ExtraTypeInfo(ExtraTypeInfoType::STRING_TYPE_INFO), collation(move(collation_p)) {
	}

	string collation;

public:
	void Serialize(FieldWriter &writer) const override {
		writer.WriteString(collation);
	}

	static shared_ptr<ExtraTypeInfo> Deserialize(FieldReader &reader) {
		auto collation = reader.ReadRequired<string>();
		return make_shared<StringTypeInfo>(move(collation));
	}

protected:
	bool EqualsInternal(ExtraTypeInfo *other_p) const override {
		// collation info has no impact on equality
		return true;
	}
};

string StringType::GetCollation(const LogicalType &type) {
	if (type.id() != LogicalTypeId::VARCHAR) {
		return string();
	}
	auto info = type.AuxInfo();
	if (!info) {
		return string();
	}
	if (info->type == ExtraTypeInfoType::GENERIC_TYPE_INFO) {
		return string();
	}
	return ((StringTypeInfo &)*info).collation;
}

LogicalType LogicalType::VARCHAR_COLLATION(string collation) { // NOLINT
	auto string_info = make_shared<StringTypeInfo>(move(collation));
	return LogicalType(LogicalTypeId::VARCHAR, move(string_info));
}

//===--------------------------------------------------------------------===//
// List Type
//===--------------------------------------------------------------------===//
struct ListTypeInfo : public ExtraTypeInfo {
	explicit ListTypeInfo(LogicalType child_type_p)
	    : ExtraTypeInfo(ExtraTypeInfoType::LIST_TYPE_INFO), child_type(move(child_type_p)) {
	}

	LogicalType child_type;

public:
	void Serialize(FieldWriter &writer) const override {
		writer.WriteSerializable(child_type);
	}

	static shared_ptr<ExtraTypeInfo> Deserialize(FieldReader &reader) {
		auto child_type = reader.ReadRequiredSerializable<LogicalType, LogicalType>();
		return make_shared<ListTypeInfo>(move(child_type));
	}

protected:
	bool EqualsInternal(ExtraTypeInfo *other_p) const override {
		auto &other = (ListTypeInfo &)*other_p;
		return child_type == other.child_type;
	}
};

const LogicalType &ListType::GetChildType(const LogicalType &type) {
	D_ASSERT(type.id() == LogicalTypeId::LIST);
	auto info = type.AuxInfo();
	D_ASSERT(info);
	return ((ListTypeInfo &)*info).child_type;
}

LogicalType LogicalType::LIST(LogicalType child) {
	auto info = make_shared<ListTypeInfo>(move(child));
	return LogicalType(LogicalTypeId::LIST, move(info));
}

//===--------------------------------------------------------------------===//
// Struct Type
//===--------------------------------------------------------------------===//
struct StructTypeInfo : public ExtraTypeInfo {
	explicit StructTypeInfo(child_list_t<LogicalType> child_types_p)
	    : ExtraTypeInfo(ExtraTypeInfoType::STRUCT_TYPE_INFO), child_types(move(child_types_p)) {
	}

	child_list_t<LogicalType> child_types;

public:
	void Serialize(FieldWriter &writer) const override {
		writer.WriteField<uint32_t>(child_types.size());
		auto &serializer = writer.GetSerializer();
		for (idx_t i = 0; i < child_types.size(); i++) {
			serializer.WriteString(child_types[i].first);
			child_types[i].second.Serialize(serializer);
		}
	}

	static shared_ptr<ExtraTypeInfo> Deserialize(FieldReader &reader) {
		child_list_t<LogicalType> child_list;
		auto child_types_size = reader.ReadRequired<uint32_t>();
		auto &source = reader.GetSource();
		for (uint32_t i = 0; i < child_types_size; i++) {
			auto name = source.Read<string>();
			auto type = LogicalType::Deserialize(source);
			child_list.push_back(make_pair(move(name), move(type)));
		}
		return make_shared<StructTypeInfo>(move(child_list));
	}

protected:
	bool EqualsInternal(ExtraTypeInfo *other_p) const override {
		auto &other = (StructTypeInfo &)*other_p;
		return child_types == other.child_types;
	}
};

struct AggregateStateTypeInfo : public ExtraTypeInfo {
	explicit AggregateStateTypeInfo(aggregate_state_t state_type_p)
	    : ExtraTypeInfo(ExtraTypeInfoType::AGGREGATE_STATE_TYPE_INFO), state_type(move(state_type_p)) {
	}

	aggregate_state_t state_type;

public:
	void Serialize(FieldWriter &writer) const override {
		auto &serializer = writer.GetSerializer();
		writer.WriteString(state_type.function_name);
		state_type.return_type.Serialize(serializer);
		writer.WriteField<uint32_t>(state_type.bound_argument_types.size());
		for (idx_t i = 0; i < state_type.bound_argument_types.size(); i++) {
			state_type.bound_argument_types[i].Serialize(serializer);
		}
	}

	static shared_ptr<ExtraTypeInfo> Deserialize(FieldReader &reader) {
		auto &source = reader.GetSource();

		auto function_name = reader.ReadRequired<string>();
		auto return_type = LogicalType::Deserialize(source);
		auto bound_argument_types_size = reader.ReadRequired<uint32_t>();
		vector<LogicalType> bound_argument_types;

		for (uint32_t i = 0; i < bound_argument_types_size; i++) {
			auto type = LogicalType::Deserialize(source);
			bound_argument_types.push_back(move(type));
		}
		return make_shared<AggregateStateTypeInfo>(
		    aggregate_state_t(move(function_name), move(return_type), move(bound_argument_types)));
	}

protected:
	bool EqualsInternal(ExtraTypeInfo *other_p) const override {
		auto &other = (AggregateStateTypeInfo &)*other_p;
		return state_type.function_name == other.state_type.function_name &&
		       state_type.return_type == other.state_type.return_type &&
		       state_type.bound_argument_types == other.state_type.bound_argument_types;
	}
};

const aggregate_state_t &AggregateStateType::GetStateType(const LogicalType &type) {
	D_ASSERT(type.id() == LogicalTypeId::AGGREGATE_STATE);
	auto info = type.AuxInfo();
	D_ASSERT(info);
	return ((AggregateStateTypeInfo &)*info).state_type;
}

const string AggregateStateType::GetTypeName(const LogicalType &type) {
	D_ASSERT(type.id() == LogicalTypeId::AGGREGATE_STATE);
	auto info = type.AuxInfo();
	if (!info) {
		return "AGGREGATE_STATE<?>";
	}
	auto aggr_state = ((AggregateStateTypeInfo &)*info).state_type;
	return "AGGREGATE_STATE<" + aggr_state.function_name + "(" +
	       StringUtil::Join(aggr_state.bound_argument_types, aggr_state.bound_argument_types.size(), ", ",
	                        [](const LogicalType &arg_type) { return arg_type.ToString(); }) +
	       ")" + "::" + aggr_state.return_type.ToString() + ">";
}

const child_list_t<LogicalType> &StructType::GetChildTypes(const LogicalType &type) {
	D_ASSERT(type.id() == LogicalTypeId::STRUCT || type.id() == LogicalTypeId::MAP);
	auto info = type.AuxInfo();
	D_ASSERT(info);
	return ((StructTypeInfo &)*info).child_types;
}

const LogicalType &StructType::GetChildType(const LogicalType &type, idx_t index) {
	auto &child_types = StructType::GetChildTypes(type);
	D_ASSERT(index < child_types.size());
	return child_types[index].second;
}

const string &StructType::GetChildName(const LogicalType &type, idx_t index) {
	auto &child_types = StructType::GetChildTypes(type);
	D_ASSERT(index < child_types.size());
	return child_types[index].first;
}

idx_t StructType::GetChildCount(const LogicalType &type) {
	return StructType::GetChildTypes(type).size();
}

LogicalType LogicalType::STRUCT(child_list_t<LogicalType> children) {
	auto info = make_shared<StructTypeInfo>(move(children));
	return LogicalType(LogicalTypeId::STRUCT, move(info));
}

LogicalType LogicalType::AGGREGATE_STATE(aggregate_state_t state_type) { // NOLINT
	auto info = make_shared<AggregateStateTypeInfo>(move(state_type));
	return LogicalType(LogicalTypeId::AGGREGATE_STATE, move(info));
}

//===--------------------------------------------------------------------===//
// Map Type
//===--------------------------------------------------------------------===//
LogicalType LogicalType::MAP(child_list_t<LogicalType> children) {
	auto info = make_shared<StructTypeInfo>(move(children));
	return LogicalType(LogicalTypeId::MAP, move(info));
}

LogicalType LogicalType::MAP(LogicalType key, LogicalType value) {
	child_list_t<LogicalType> child_types;
	child_types.push_back({"key", LogicalType::LIST(move(key))});
	child_types.push_back({"value", LogicalType::LIST(move(value))});
	return LogicalType::MAP(move(child_types));
}

const LogicalType &MapType::KeyType(const LogicalType &type) {
	D_ASSERT(type.id() == LogicalTypeId::MAP);
	return ListType::GetChildType(StructType::GetChildTypes(type)[0].second);
}

const LogicalType &MapType::ValueType(const LogicalType &type) {
	D_ASSERT(type.id() == LogicalTypeId::MAP);
	return ListType::GetChildType(StructType::GetChildTypes(type)[1].second);
}

//===--------------------------------------------------------------------===//
// User Type
//===--------------------------------------------------------------------===//
struct UserTypeInfo : public ExtraTypeInfo {
	explicit UserTypeInfo(string name_p)
	    : ExtraTypeInfo(ExtraTypeInfoType::USER_TYPE_INFO), user_type_name(move(name_p)) {
	}

	string user_type_name;

public:
	void Serialize(FieldWriter &writer) const override {
		writer.WriteString(user_type_name);
	}

	static shared_ptr<ExtraTypeInfo> Deserialize(FieldReader &reader) {
		auto enum_name = reader.ReadRequired<string>();
		return make_shared<UserTypeInfo>(move(enum_name));
	}

protected:
	bool EqualsInternal(ExtraTypeInfo *other_p) const override {
		auto &other = (UserTypeInfo &)*other_p;
		return other.user_type_name == user_type_name;
	}
};

const string &UserType::GetTypeName(const LogicalType &type) {
	D_ASSERT(type.id() == LogicalTypeId::USER);
	auto info = type.AuxInfo();
	D_ASSERT(info);
	return ((UserTypeInfo &)*info).user_type_name;
}

LogicalType LogicalType::USER(const string &user_type_name) {
	auto info = make_shared<UserTypeInfo>(user_type_name);
	return LogicalType(LogicalTypeId::USER, move(info));
}

//===--------------------------------------------------------------------===//
// Enum Type
//===--------------------------------------------------------------------===//

enum EnumDictType : uint8_t { INVALID = 0, VECTOR_DICT = 1, DEDUP_POINTER = 2 };

struct EnumTypeInfo : public ExtraTypeInfo {
	explicit EnumTypeInfo(string enum_name_p, Vector &values_insert_order_p, idx_t dict_size_p)
	    : ExtraTypeInfo(ExtraTypeInfoType::ENUM_TYPE_INFO), dict_type(EnumDictType::VECTOR_DICT),
	      enum_name(move(enum_name_p)), values_insert_order(values_insert_order_p), dict_size(dict_size_p) {
	}
	explicit EnumTypeInfo()
	    : ExtraTypeInfo(ExtraTypeInfoType::ENUM_TYPE_INFO), dict_type(EnumDictType::DEDUP_POINTER),
	      enum_name("dedup_pointer"), values_insert_order(Vector(LogicalType::VARCHAR)), dict_size(0) {
	}
	EnumDictType dict_type;
	string enum_name;
	Vector values_insert_order;
	idx_t dict_size;

protected:
	// Equalities are only used in enums with different catalog entries
	bool EqualsInternal(ExtraTypeInfo *other_p) const override {
		auto &other = (EnumTypeInfo &)*other_p;
		if (dict_type != other.dict_type) {
			return false;
		}
		if (dict_type == EnumDictType::DEDUP_POINTER) {
			return true;
		}
		D_ASSERT(dict_type == EnumDictType::VECTOR_DICT);
		// We must check if both enums have the same size
		if (other.dict_size != dict_size) {
			return false;
		}
		auto other_vector_ptr = FlatVector::GetData<string_t>(other.values_insert_order);
		auto this_vector_ptr = FlatVector::GetData<string_t>(values_insert_order);

		// Now we must check if all strings are the same
		for (idx_t i = 0; i < dict_size; i++) {
			if (!Equals::Operation(other_vector_ptr[i], this_vector_ptr[i])) {
				return false;
			}
		}
		return true;
	}

	void Serialize(FieldWriter &writer) const override {
		if (dict_type != EnumDictType::VECTOR_DICT) {
			throw InternalException("Cannot serialize non-vector dictionary ENUM types");
		}
		writer.WriteField<uint32_t>(dict_size);
		writer.WriteString(enum_name);
		((Vector &)values_insert_order).Serialize(dict_size, writer.GetSerializer());
	}
};

template <class T>
struct EnumTypeInfoTemplated : public EnumTypeInfo {
	explicit EnumTypeInfoTemplated(const string &enum_name_p, Vector &values_insert_order_p, idx_t size_p)
	    : EnumTypeInfo(enum_name_p, values_insert_order_p, size_p) {
		for (idx_t count = 0; count < size_p; count++) {
			values[values_insert_order_p.GetValue(count).ToString()] = count;
		}
	}

	static shared_ptr<EnumTypeInfoTemplated> Deserialize(FieldReader &reader, uint32_t size) {
		auto enum_name = reader.ReadRequired<string>();
		Vector values_insert_order(LogicalType::VARCHAR, size);
		values_insert_order.Deserialize(size, reader.GetSource());
		return make_shared<EnumTypeInfoTemplated>(move(enum_name), values_insert_order, size);
	}
	unordered_map<string, T> values;
};

const string &EnumType::GetTypeName(const LogicalType &type) {
	D_ASSERT(type.id() == LogicalTypeId::ENUM);
	auto info = type.AuxInfo();
	D_ASSERT(info);
	return ((EnumTypeInfo &)*info).enum_name;
}

static PhysicalType EnumVectorDictType(idx_t size) {
	if (size <= NumericLimits<uint8_t>::Maximum()) {
		return PhysicalType::UINT8;
	} else if (size <= NumericLimits<uint16_t>::Maximum()) {
		return PhysicalType::UINT16;
	} else if (size <= NumericLimits<uint32_t>::Maximum()) {
		return PhysicalType::UINT32;
	} else {
		throw InternalException("Enum size must be lower than " + std::to_string(NumericLimits<uint32_t>::Maximum()));
	}
}

LogicalType LogicalType::ENUM(const string &enum_name, Vector &ordered_data, idx_t size) {
	// Generate EnumTypeInfo
	shared_ptr<ExtraTypeInfo> info;
	auto enum_internal_type = EnumVectorDictType(size);
	switch (enum_internal_type) {
	case PhysicalType::UINT8:
		info = make_shared<EnumTypeInfoTemplated<uint8_t>>(enum_name, ordered_data, size);
		break;
	case PhysicalType::UINT16:
		info = make_shared<EnumTypeInfoTemplated<uint16_t>>(enum_name, ordered_data, size);
		break;
	case PhysicalType::UINT32:
		info = make_shared<EnumTypeInfoTemplated<uint32_t>>(enum_name, ordered_data, size);
		break;
	default:
		throw InternalException("Invalid Physical Type for ENUMs");
	}
	// Generate Actual Enum Type
	return LogicalType(LogicalTypeId::ENUM, info);
}

LogicalType LogicalType::DEDUP_POINTER_ENUM() { // NOLINT
	auto info = make_shared<EnumTypeInfo>();
	D_ASSERT(info->dict_type == EnumDictType::DEDUP_POINTER);
	return LogicalType(LogicalTypeId::ENUM, info);
}

template <class T>
int64_t TemplatedGetPos(unordered_map<string, T> &map, const string &key) {
	auto it = map.find(key);
	if (it == map.end()) {
		return -1;
	}
	return it->second;
}
int64_t EnumType::GetPos(const LogicalType &type, const string &key) {
	auto info = type.AuxInfo();
	switch (type.InternalType()) {
	case PhysicalType::UINT8:
		return TemplatedGetPos(((EnumTypeInfoTemplated<uint8_t> &)*info).values, key);
	case PhysicalType::UINT16:
		return TemplatedGetPos(((EnumTypeInfoTemplated<uint16_t> &)*info).values, key);
	case PhysicalType::UINT32:
		return TemplatedGetPos(((EnumTypeInfoTemplated<uint32_t> &)*info).values, key);
	default:
		throw InternalException("ENUM can only have unsigned integers (except UINT64) as physical types");
	}
}

const string EnumType::GetValue(const Value &val) {
	auto info = val.type().AuxInfo();
	auto &enum_info = ((EnumTypeInfo &)*info);
	if (enum_info.dict_type == EnumDictType::DEDUP_POINTER) {
		return (const char *)val.GetValue<uint64_t>();
	}
	auto &values_insert_order = ((EnumTypeInfo &)*info).values_insert_order;
	return StringValue::Get(values_insert_order.GetValue(val.GetValue<uint32_t>()));
}

Vector &EnumType::GetValuesInsertOrder(const LogicalType &type) {
	D_ASSERT(type.id() == LogicalTypeId::ENUM);
	auto info = type.AuxInfo();
	D_ASSERT(info);
	return ((EnumTypeInfo &)*info).values_insert_order;
}

idx_t EnumType::GetSize(const LogicalType &type) {
	D_ASSERT(type.id() == LogicalTypeId::ENUM);
	auto info = type.AuxInfo();
	D_ASSERT(info);
	return ((EnumTypeInfo &)*info).dict_size;
}

void EnumType::SetCatalog(LogicalType &type, TypeCatalogEntry *catalog_entry) {
	D_ASSERT(type.id() == LogicalTypeId::ENUM);
	auto info = type.AuxInfo();
	D_ASSERT(info);
	((EnumTypeInfo &)*info).catalog_entry = catalog_entry;
}
TypeCatalogEntry *EnumType::GetCatalog(const LogicalType &type) {
	D_ASSERT(type.id() == LogicalTypeId::ENUM);
	auto info = type.AuxInfo();
	D_ASSERT(info);
	return ((EnumTypeInfo &)*info).catalog_entry;
}

PhysicalType EnumType::GetPhysicalType(const LogicalType &type) {
	D_ASSERT(type.id() == LogicalTypeId::ENUM);
	auto aux_info = type.AuxInfo();
	D_ASSERT(aux_info);
	auto &info = (EnumTypeInfo &)*aux_info;

	if (info.dict_type == EnumDictType::DEDUP_POINTER) {
		return PhysicalType::UINT64; // for pointer enum types
	}
	D_ASSERT(info.dict_type == EnumDictType::VECTOR_DICT);
	return EnumVectorDictType(info.dict_size);
}

//===--------------------------------------------------------------------===//
// Extra Type Info
//===--------------------------------------------------------------------===//
void ExtraTypeInfo::Serialize(ExtraTypeInfo *info, FieldWriter &writer) {
	if (!info) {
		writer.WriteField<ExtraTypeInfoType>(ExtraTypeInfoType::INVALID_TYPE_INFO);
		writer.WriteString(string());
	} else {
		writer.WriteField<ExtraTypeInfoType>(info->type);
		info->Serialize(writer);
		writer.WriteString(info->alias);
	}
}
shared_ptr<ExtraTypeInfo> ExtraTypeInfo::Deserialize(FieldReader &reader) {
	auto type = reader.ReadRequired<ExtraTypeInfoType>();
	shared_ptr<ExtraTypeInfo> extra_info;
	switch (type) {
	case ExtraTypeInfoType::INVALID_TYPE_INFO: {
		auto alias = reader.ReadField<string>(string());
		if (!alias.empty()) {
			return make_shared<ExtraTypeInfo>(type, alias);
		}
		return nullptr;
	} break;
	case ExtraTypeInfoType::GENERIC_TYPE_INFO: {
		extra_info = make_shared<ExtraTypeInfo>(type);
	} break;
	case ExtraTypeInfoType::DECIMAL_TYPE_INFO:
		extra_info = DecimalTypeInfo::Deserialize(reader);
		break;
	case ExtraTypeInfoType::STRING_TYPE_INFO:
		extra_info = StringTypeInfo::Deserialize(reader);
		break;
	case ExtraTypeInfoType::LIST_TYPE_INFO:
		extra_info = ListTypeInfo::Deserialize(reader);
		break;
	case ExtraTypeInfoType::STRUCT_TYPE_INFO:
		extra_info = StructTypeInfo::Deserialize(reader);
		break;
	case ExtraTypeInfoType::USER_TYPE_INFO:
		extra_info = UserTypeInfo::Deserialize(reader);
		break;
	case ExtraTypeInfoType::ENUM_TYPE_INFO: {
		auto enum_size = reader.ReadRequired<uint32_t>();
		auto enum_internal_type = EnumVectorDictType(enum_size);
		switch (enum_internal_type) {
		case PhysicalType::UINT8:
			extra_info = EnumTypeInfoTemplated<uint8_t>::Deserialize(reader, enum_size);
			break;
		case PhysicalType::UINT16:
			extra_info = EnumTypeInfoTemplated<uint16_t>::Deserialize(reader, enum_size);
			break;
		case PhysicalType::UINT32:
			extra_info = EnumTypeInfoTemplated<uint32_t>::Deserialize(reader, enum_size);
			break;
		default:
			throw InternalException("Invalid Physical Type for ENUMs");
		}
	} break;
	case ExtraTypeInfoType::AGGREGATE_STATE_TYPE_INFO:
		extra_info = AggregateStateTypeInfo::Deserialize(reader);
		break;

	default:
		throw InternalException("Unimplemented type info in ExtraTypeInfo::Deserialize");
	}
	auto alias = reader.ReadField<string>(string());
	extra_info->alias = alias;
	return extra_info;
}

//===--------------------------------------------------------------------===//
// Logical Type
//===--------------------------------------------------------------------===//

// the destructor needs to know about the extra type info
LogicalType::~LogicalType() {
}

void LogicalType::Serialize(Serializer &serializer) const {
	FieldWriter writer(serializer);
	writer.WriteField<LogicalTypeId>(id_);
	ExtraTypeInfo::Serialize(type_info_.get(), writer);
	writer.Finalize();
}

LogicalType LogicalType::Deserialize(Deserializer &source) {
	FieldReader reader(source);
	auto id = reader.ReadRequired<LogicalTypeId>();
	auto info = ExtraTypeInfo::Deserialize(reader);
	reader.Finalize();

	return LogicalType(id, move(info));
}

bool LogicalType::operator==(const LogicalType &rhs) const {
	if (id_ != rhs.id_) {
		return false;
	}
	if (type_info_.get() == rhs.type_info_.get()) {
		return true;
	}
	if (type_info_) {
		return type_info_->Equals(rhs.type_info_.get());
	} else {
		D_ASSERT(rhs.type_info_);
		return rhs.type_info_->Equals(type_info_.get());
	}
}

} // namespace duckdb<|MERGE_RESOLUTION|>--- conflicted
+++ resolved
@@ -667,13 +667,9 @@
 }
 
 LogicalType LogicalType::MaxLogicalType(const LogicalType &left, const LogicalType &right) {
-<<<<<<< HEAD
 	if (left.id() != right.id() && left.IsNumeric() && right.IsNumeric()) {
 		return CombineNumericTypes(left, right);
-	} else if (left.id() < right.id()) {
-=======
-	if (left.id() == LogicalTypeId::UNKNOWN) {
->>>>>>> dd29735f
+	} else if (left.id() == LogicalTypeId::UNKNOWN) {
 		return right;
 	} else if (right.id() == LogicalTypeId::UNKNOWN) {
 		return left;
