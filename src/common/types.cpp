#include "duckdb/common/types.hpp"

#include "duckdb/catalog/catalog.hpp"
#include "duckdb/catalog/catalog_entry/schema_catalog_entry.hpp"
#include "duckdb/catalog/catalog_entry/type_catalog_entry.hpp"
#include "duckdb/catalog/catalog_search_path.hpp"
#include "duckdb/catalog/default/default_types.hpp"
#include "duckdb/common/exception.hpp"
#include "duckdb/common/field_writer.hpp"
#include "duckdb/common/limits.hpp"
#include "duckdb/common/operator/comparison_operators.hpp"
#include "duckdb/common/serializer.hpp"
#include "duckdb/common/string_map_set.hpp"
#include "duckdb/common/string_util.hpp"
#include "duckdb/common/types/decimal.hpp"
#include "duckdb/common/types/hash.hpp"
#include "duckdb/common/types/string_type.hpp"
#include "duckdb/common/types/value.hpp"
#include "duckdb/common/types/vector.hpp"
#include "duckdb/common/unordered_map.hpp"
#include "duckdb/function/cast_rules.hpp"
#include "duckdb/main/attached_database.hpp"
#include "duckdb/main/client_context.hpp"
#include "duckdb/main/client_data.hpp"
#include "duckdb/main/database.hpp"
#include "duckdb/main/database_manager.hpp"
#include "duckdb/parser/keyword_helper.hpp"
#include "duckdb/parser/parser.hpp"

#include "duckdb/common/serializer/format_deserializer.hpp"
<<<<<<< HEAD
#include "duckdb/common/serializer/enum_serializer.hpp"
=======
#include "duckdb/common/enum_util.hpp"
>>>>>>> da69aeaa
#include "duckdb/common/serializer/format_serializer.hpp"

#include <cmath>

namespace duckdb {

LogicalType::LogicalType() : LogicalType(LogicalTypeId::INVALID) {
}

LogicalType::LogicalType(LogicalTypeId id) : id_(id) {
	physical_type_ = GetInternalType();
}
LogicalType::LogicalType(LogicalTypeId id, shared_ptr<ExtraTypeInfo> type_info_p)
    : id_(id), type_info_(std::move(type_info_p)) {
	physical_type_ = GetInternalType();
}

LogicalType::LogicalType(const LogicalType &other)
    : id_(other.id_), physical_type_(other.physical_type_), type_info_(other.type_info_) {
}

LogicalType::LogicalType(LogicalType &&other) noexcept
    : id_(other.id_), physical_type_(other.physical_type_), type_info_(std::move(other.type_info_)) {
}

hash_t LogicalType::Hash() const {
	return duckdb::Hash<uint8_t>((uint8_t)id_);
}

PhysicalType LogicalType::GetInternalType() {
	switch (id_) {
	case LogicalTypeId::BOOLEAN:
		return PhysicalType::BOOL;
	case LogicalTypeId::TINYINT:
		return PhysicalType::INT8;
	case LogicalTypeId::UTINYINT:
		return PhysicalType::UINT8;
	case LogicalTypeId::SMALLINT:
		return PhysicalType::INT16;
	case LogicalTypeId::USMALLINT:
		return PhysicalType::UINT16;
	case LogicalTypeId::SQLNULL:
	case LogicalTypeId::DATE:
	case LogicalTypeId::INTEGER:
		return PhysicalType::INT32;
	case LogicalTypeId::UINTEGER:
		return PhysicalType::UINT32;
	case LogicalTypeId::BIGINT:
	case LogicalTypeId::TIME:
	case LogicalTypeId::TIMESTAMP:
	case LogicalTypeId::TIMESTAMP_SEC:
	case LogicalTypeId::TIMESTAMP_NS:
	case LogicalTypeId::TIMESTAMP_MS:
	case LogicalTypeId::TIME_TZ:
	case LogicalTypeId::TIMESTAMP_TZ:
		return PhysicalType::INT64;
	case LogicalTypeId::UBIGINT:
		return PhysicalType::UINT64;
	case LogicalTypeId::HUGEINT:
	case LogicalTypeId::UUID:
		return PhysicalType::INT128;
	case LogicalTypeId::FLOAT:
		return PhysicalType::FLOAT;
	case LogicalTypeId::DOUBLE:
		return PhysicalType::DOUBLE;
	case LogicalTypeId::DECIMAL: {
		if (!type_info_) {
			return PhysicalType::INVALID;
		}
		auto width = DecimalType::GetWidth(*this);
		if (width <= Decimal::MAX_WIDTH_INT16) {
			return PhysicalType::INT16;
		} else if (width <= Decimal::MAX_WIDTH_INT32) {
			return PhysicalType::INT32;
		} else if (width <= Decimal::MAX_WIDTH_INT64) {
			return PhysicalType::INT64;
		} else if (width <= Decimal::MAX_WIDTH_INT128) {
			return PhysicalType::INT128;
		} else {
			throw InternalException("Decimal has a width of %d which is bigger than the maximum supported width of %d",
			                        width, DecimalType::MaxWidth());
		}
	}
	case LogicalTypeId::VARCHAR:
	case LogicalTypeId::CHAR:
	case LogicalTypeId::BLOB:
	case LogicalTypeId::BIT:
		return PhysicalType::VARCHAR;
	case LogicalTypeId::INTERVAL:
		return PhysicalType::INTERVAL;
	case LogicalTypeId::UNION:
	case LogicalTypeId::STRUCT:
		return PhysicalType::STRUCT;
	case LogicalTypeId::LIST:
	case LogicalTypeId::MAP:
		return PhysicalType::LIST;
	case LogicalTypeId::POINTER:
		// LCOV_EXCL_START
		if (sizeof(uintptr_t) == sizeof(uint32_t)) {
			return PhysicalType::UINT32;
		} else if (sizeof(uintptr_t) == sizeof(uint64_t)) {
			return PhysicalType::UINT64;
		} else {
			throw InternalException("Unsupported pointer size");
		}
		// LCOV_EXCL_STOP
	case LogicalTypeId::VALIDITY:
		return PhysicalType::BIT;
	case LogicalTypeId::ENUM: {
		if (!type_info_) {
			return PhysicalType::INVALID;
		}
		return EnumType::GetPhysicalType(*this);
	}
	case LogicalTypeId::TABLE:
	case LogicalTypeId::LAMBDA:
	case LogicalTypeId::ANY:
	case LogicalTypeId::INVALID:
	case LogicalTypeId::UNKNOWN:
		return PhysicalType::INVALID;
	case LogicalTypeId::USER:
		return PhysicalType::UNKNOWN;
	case LogicalTypeId::AGGREGATE_STATE:
		return PhysicalType::VARCHAR;
	default:
		throw InternalException("Invalid LogicalType %s", ToString());
	}
}

// **DEPRECATED**: Use EnumUtil directly instead.
string LogicalTypeIdToString(LogicalTypeId type) {
	return EnumUtil::ToString(type);
}

constexpr const LogicalTypeId LogicalType::INVALID;
constexpr const LogicalTypeId LogicalType::SQLNULL;
constexpr const LogicalTypeId LogicalType::BOOLEAN;
constexpr const LogicalTypeId LogicalType::TINYINT;
constexpr const LogicalTypeId LogicalType::UTINYINT;
constexpr const LogicalTypeId LogicalType::SMALLINT;
constexpr const LogicalTypeId LogicalType::USMALLINT;
constexpr const LogicalTypeId LogicalType::INTEGER;
constexpr const LogicalTypeId LogicalType::UINTEGER;
constexpr const LogicalTypeId LogicalType::BIGINT;
constexpr const LogicalTypeId LogicalType::UBIGINT;
constexpr const LogicalTypeId LogicalType::HUGEINT;
constexpr const LogicalTypeId LogicalType::UUID;
constexpr const LogicalTypeId LogicalType::FLOAT;
constexpr const LogicalTypeId LogicalType::DOUBLE;
constexpr const LogicalTypeId LogicalType::DATE;

constexpr const LogicalTypeId LogicalType::TIMESTAMP;
constexpr const LogicalTypeId LogicalType::TIMESTAMP_MS;
constexpr const LogicalTypeId LogicalType::TIMESTAMP_NS;
constexpr const LogicalTypeId LogicalType::TIMESTAMP_S;

constexpr const LogicalTypeId LogicalType::TIME;

constexpr const LogicalTypeId LogicalType::TIME_TZ;
constexpr const LogicalTypeId LogicalType::TIMESTAMP_TZ;

constexpr const LogicalTypeId LogicalType::HASH;
constexpr const LogicalTypeId LogicalType::POINTER;

constexpr const LogicalTypeId LogicalType::VARCHAR;

constexpr const LogicalTypeId LogicalType::BLOB;
constexpr const LogicalTypeId LogicalType::BIT;
constexpr const LogicalTypeId LogicalType::INTERVAL;
constexpr const LogicalTypeId LogicalType::ROW_TYPE;

// TODO these are incomplete and should maybe not exist as such
constexpr const LogicalTypeId LogicalType::TABLE;
constexpr const LogicalTypeId LogicalType::LAMBDA;

constexpr const LogicalTypeId LogicalType::ANY;

const vector<LogicalType> LogicalType::Numeric() {
	vector<LogicalType> types = {LogicalType::TINYINT,   LogicalType::SMALLINT,  LogicalType::INTEGER,
	                             LogicalType::BIGINT,    LogicalType::HUGEINT,   LogicalType::FLOAT,
	                             LogicalType::DOUBLE,    LogicalTypeId::DECIMAL, LogicalType::UTINYINT,
	                             LogicalType::USMALLINT, LogicalType::UINTEGER,  LogicalType::UBIGINT};
	return types;
}

const vector<LogicalType> LogicalType::Integral() {
	vector<LogicalType> types = {LogicalType::TINYINT,   LogicalType::SMALLINT, LogicalType::INTEGER,
	                             LogicalType::BIGINT,    LogicalType::HUGEINT,  LogicalType::UTINYINT,
	                             LogicalType::USMALLINT, LogicalType::UINTEGER, LogicalType::UBIGINT};
	return types;
}

const vector<LogicalType> LogicalType::AllTypes() {
	vector<LogicalType> types = {
	    LogicalType::BOOLEAN,   LogicalType::TINYINT,  LogicalType::SMALLINT,  LogicalType::INTEGER,
	    LogicalType::BIGINT,    LogicalType::DATE,     LogicalType::TIMESTAMP, LogicalType::DOUBLE,
	    LogicalType::FLOAT,     LogicalType::VARCHAR,  LogicalType::BLOB,      LogicalType::BIT,
	    LogicalType::INTERVAL,  LogicalType::HUGEINT,  LogicalTypeId::DECIMAL, LogicalType::UTINYINT,
	    LogicalType::USMALLINT, LogicalType::UINTEGER, LogicalType::UBIGINT,   LogicalType::TIME,
	    LogicalTypeId::LIST,    LogicalTypeId::STRUCT, LogicalType::TIME_TZ,   LogicalType::TIMESTAMP_TZ,
	    LogicalTypeId::MAP,     LogicalTypeId::UNION,  LogicalType::UUID};
	return types;
}

const PhysicalType ROW_TYPE = PhysicalType::INT64;

// LCOV_EXCL_START
string TypeIdToString(PhysicalType type) {
	switch (type) {
	case PhysicalType::BOOL:
		return "BOOL";
	case PhysicalType::INT8:
		return "INT8";
	case PhysicalType::INT16:
		return "INT16";
	case PhysicalType::INT32:
		return "INT32";
	case PhysicalType::INT64:
		return "INT64";
	case PhysicalType::UINT8:
		return "UINT8";
	case PhysicalType::UINT16:
		return "UINT16";
	case PhysicalType::UINT32:
		return "UINT32";
	case PhysicalType::UINT64:
		return "UINT64";
	case PhysicalType::INT128:
		return "INT128";
	case PhysicalType::FLOAT:
		return "FLOAT";
	case PhysicalType::DOUBLE:
		return "DOUBLE";
	case PhysicalType::VARCHAR:
		return "VARCHAR";
	case PhysicalType::INTERVAL:
		return "INTERVAL";
	case PhysicalType::STRUCT:
		return "STRUCT";
	case PhysicalType::LIST:
		return "LIST";
	case PhysicalType::INVALID:
		return "INVALID";
	case PhysicalType::BIT:
		return "BIT";
	case PhysicalType::UNKNOWN:
		return "UNKNOWN";
	}
	return "INVALID";
}
// LCOV_EXCL_STOP

idx_t GetTypeIdSize(PhysicalType type) {
	switch (type) {
	case PhysicalType::BIT:
	case PhysicalType::BOOL:
		return sizeof(bool);
	case PhysicalType::INT8:
		return sizeof(int8_t);
	case PhysicalType::INT16:
		return sizeof(int16_t);
	case PhysicalType::INT32:
		return sizeof(int32_t);
	case PhysicalType::INT64:
		return sizeof(int64_t);
	case PhysicalType::UINT8:
		return sizeof(uint8_t);
	case PhysicalType::UINT16:
		return sizeof(uint16_t);
	case PhysicalType::UINT32:
		return sizeof(uint32_t);
	case PhysicalType::UINT64:
		return sizeof(uint64_t);
	case PhysicalType::INT128:
		return sizeof(hugeint_t);
	case PhysicalType::FLOAT:
		return sizeof(float);
	case PhysicalType::DOUBLE:
		return sizeof(double);
	case PhysicalType::VARCHAR:
		return sizeof(string_t);
	case PhysicalType::INTERVAL:
		return sizeof(interval_t);
	case PhysicalType::STRUCT:
	case PhysicalType::UNKNOWN:
		return 0; // no own payload
	case PhysicalType::LIST:
		return sizeof(list_entry_t); // offset + len
	default:
		throw InternalException("Invalid PhysicalType for GetTypeIdSize");
	}
}

bool TypeIsConstantSize(PhysicalType type) {
	return (type >= PhysicalType::BOOL && type <= PhysicalType::DOUBLE) || type == PhysicalType::INTERVAL ||
	       type == PhysicalType::INT128;
}
bool TypeIsIntegral(PhysicalType type) {
	return (type >= PhysicalType::UINT8 && type <= PhysicalType::INT64) || type == PhysicalType::INT128;
}
bool TypeIsNumeric(PhysicalType type) {
	return (type >= PhysicalType::UINT8 && type <= PhysicalType::DOUBLE) || type == PhysicalType::INT128;
}
bool TypeIsInteger(PhysicalType type) {
	return (type >= PhysicalType::UINT8 && type <= PhysicalType::INT64) || type == PhysicalType::INT128;
}

<<<<<<< HEAD
string LogicalTypeIdToString(LogicalTypeId id) {
	return EnumSerializer::EnumToString(id);
}

=======
>>>>>>> da69aeaa
string LogicalType::ToString() const {
	auto alias = GetAlias();
	if (!alias.empty()) {
		return alias;
	}
	switch (id_) {
	case LogicalTypeId::STRUCT: {
		if (!type_info_) {
			return "STRUCT";
		}
		auto &child_types = StructType::GetChildTypes(*this);
		string ret = "STRUCT(";
		for (size_t i = 0; i < child_types.size(); i++) {
<<<<<<< HEAD
			ret += KeywordHelper::WriteOptionallyQuoted(child_types[i].first) + " " + child_types[i].second.ToString();
=======
			ret += StringUtil::Format("%s %s", SQLIdentifier(child_types[i].first), child_types[i].second);
>>>>>>> da69aeaa
			if (i < child_types.size() - 1) {
				ret += ", ";
			}
		}
		ret += ")";
		return ret;
	}
	case LogicalTypeId::LIST: {
		if (!type_info_) {
			return "LIST";
		}
		return ListType::GetChildType(*this).ToString() + "[]";
	}
	case LogicalTypeId::MAP: {
		if (!type_info_) {
			return "MAP";
		}
		auto &key_type = MapType::KeyType(*this);
		auto &value_type = MapType::ValueType(*this);
		return "MAP(" + key_type.ToString() + ", " + value_type.ToString() + ")";
	}
	case LogicalTypeId::UNION: {
		if (!type_info_) {
			return "UNION";
		}
		string ret = "UNION(";
		size_t count = UnionType::GetMemberCount(*this);
		for (size_t i = 0; i < count; i++) {
			ret += UnionType::GetMemberName(*this, i) + " " + UnionType::GetMemberType(*this, i).ToString();
			if (i < count - 1) {
				ret += ", ";
			}
		}
		ret += ")";
		return ret;
	}
	case LogicalTypeId::DECIMAL: {
		if (!type_info_) {
			return "DECIMAL";
		}
		auto width = DecimalType::GetWidth(*this);
		auto scale = DecimalType::GetScale(*this);
		if (width == 0) {
			return "DECIMAL";
		}
		return StringUtil::Format("DECIMAL(%d,%d)", width, scale);
	}
	case LogicalTypeId::ENUM: {
		return KeywordHelper::WriteOptionallyQuoted(EnumType::GetTypeName(*this));
	}
	case LogicalTypeId::USER: {
		return KeywordHelper::WriteOptionallyQuoted(UserType::GetTypeName(*this));
	}
	case LogicalTypeId::AGGREGATE_STATE: {
		return AggregateStateType::GetTypeName(*this);
	}
	default:
		return EnumUtil::ToString(id_);
	}
}
// LCOV_EXCL_STOP

LogicalTypeId TransformStringToLogicalTypeId(const string &str) {
	auto type = DefaultTypeGenerator::GetDefaultType(str);
	if (type == LogicalTypeId::INVALID) {
		// This is a User Type, at this point we don't know if its one of the User Defined Types or an error
		// It is checked in the binder
		type = LogicalTypeId::USER;
	}
	return type;
}

LogicalType TransformStringToLogicalType(const string &str) {
	if (StringUtil::Lower(str) == "null") {
		return LogicalType::SQLNULL;
	}
	return Parser::ParseColumnList("dummy " + str).GetColumn(LogicalIndex(0)).Type();
}

LogicalType GetUserTypeRecursive(const LogicalType &type, ClientContext &context) {
	if (type.id() == LogicalTypeId::USER && type.HasAlias()) {
		return Catalog::GetSystemCatalog(context).GetType(context, SYSTEM_CATALOG, DEFAULT_SCHEMA, type.GetAlias());
	}
	// Look for LogicalTypeId::USER in nested types
	if (type.id() == LogicalTypeId::STRUCT) {
		child_list_t<LogicalType> children;
		children.reserve(StructType::GetChildCount(type));
		for (auto &child : StructType::GetChildTypes(type)) {
			children.emplace_back(child.first, GetUserTypeRecursive(child.second, context));
		}
		return LogicalType::STRUCT(children);
	}
	if (type.id() == LogicalTypeId::LIST) {
		return LogicalType::LIST(GetUserTypeRecursive(ListType::GetChildType(type), context));
	}
	if (type.id() == LogicalTypeId::MAP) {
		return LogicalType::MAP(GetUserTypeRecursive(MapType::KeyType(type), context),
		                        GetUserTypeRecursive(MapType::ValueType(type), context));
	}
	// Not LogicalTypeId::USER or a nested type
	return type;
}

LogicalType TransformStringToLogicalType(const string &str, ClientContext &context) {
	return GetUserTypeRecursive(TransformStringToLogicalType(str), context);
}

bool LogicalType::IsIntegral() const {
	switch (id_) {
	case LogicalTypeId::TINYINT:
	case LogicalTypeId::SMALLINT:
	case LogicalTypeId::INTEGER:
	case LogicalTypeId::BIGINT:
	case LogicalTypeId::UTINYINT:
	case LogicalTypeId::USMALLINT:
	case LogicalTypeId::UINTEGER:
	case LogicalTypeId::UBIGINT:
	case LogicalTypeId::HUGEINT:
		return true;
	default:
		return false;
	}
}

bool LogicalType::IsNumeric() const {
	switch (id_) {
	case LogicalTypeId::TINYINT:
	case LogicalTypeId::SMALLINT:
	case LogicalTypeId::INTEGER:
	case LogicalTypeId::BIGINT:
	case LogicalTypeId::HUGEINT:
	case LogicalTypeId::FLOAT:
	case LogicalTypeId::DOUBLE:
	case LogicalTypeId::DECIMAL:
	case LogicalTypeId::UTINYINT:
	case LogicalTypeId::USMALLINT:
	case LogicalTypeId::UINTEGER:
	case LogicalTypeId::UBIGINT:
		return true;
	default:
		return false;
	}
}

bool LogicalType::IsValid() const {
	return id() != LogicalTypeId::INVALID && id() != LogicalTypeId::UNKNOWN;
}

bool LogicalType::GetDecimalProperties(uint8_t &width, uint8_t &scale) const {
	switch (id_) {
	case LogicalTypeId::SQLNULL:
		width = 0;
		scale = 0;
		break;
	case LogicalTypeId::BOOLEAN:
		width = 1;
		scale = 0;
		break;
	case LogicalTypeId::TINYINT:
		// tinyint: [-127, 127] = DECIMAL(3,0)
		width = 3;
		scale = 0;
		break;
	case LogicalTypeId::SMALLINT:
		// smallint: [-32767, 32767] = DECIMAL(5,0)
		width = 5;
		scale = 0;
		break;
	case LogicalTypeId::INTEGER:
		// integer: [-2147483647, 2147483647] = DECIMAL(10,0)
		width = 10;
		scale = 0;
		break;
	case LogicalTypeId::BIGINT:
		// bigint: [-9223372036854775807, 9223372036854775807] = DECIMAL(19,0)
		width = 19;
		scale = 0;
		break;
	case LogicalTypeId::UTINYINT:
		// UInt8 — [0 : 255]
		width = 3;
		scale = 0;
		break;
	case LogicalTypeId::USMALLINT:
		// UInt16 — [0 : 65535]
		width = 5;
		scale = 0;
		break;
	case LogicalTypeId::UINTEGER:
		// UInt32 — [0 : 4294967295]
		width = 10;
		scale = 0;
		break;
	case LogicalTypeId::UBIGINT:
		// UInt64 — [0 : 18446744073709551615]
		width = 20;
		scale = 0;
		break;
	case LogicalTypeId::HUGEINT:
		// hugeint: max size decimal (38, 0)
		// note that a hugeint is not guaranteed to fit in this
		width = 38;
		scale = 0;
		break;
	case LogicalTypeId::DECIMAL:
		width = DecimalType::GetWidth(*this);
		scale = DecimalType::GetScale(*this);
		break;
	default:
		// Nonsense values to ensure initialization
		width = 255u;
		scale = 255u;
		// FIXME(carlo): This should be probably a throw, requires checkign the various call-sites
		return false;
	}
	return true;
}

//! Grows Decimal width/scale when appropriate
static LogicalType DecimalSizeCheck(const LogicalType &left, const LogicalType &right) {
	D_ASSERT(left.id() == LogicalTypeId::DECIMAL || right.id() == LogicalTypeId::DECIMAL);
	D_ASSERT(left.id() != right.id());

	//! Make sure the 'right' is the DECIMAL type
	if (left.id() == LogicalTypeId::DECIMAL) {
		return DecimalSizeCheck(right, left);
	}
	auto width = DecimalType::GetWidth(right);
	auto scale = DecimalType::GetScale(right);

	uint8_t other_width;
	uint8_t other_scale;
	bool success = left.GetDecimalProperties(other_width, other_scale);
	if (!success) {
		throw InternalException("Type provided to DecimalSizeCheck was not a numeric type");
	}
	D_ASSERT(other_scale == 0);
	const auto effective_width = width - scale;
	if (other_width > effective_width) {
		auto new_width = other_width + scale;
		//! Cap the width at max, if an actual value exceeds this, an exception will be thrown later
		if (new_width > DecimalType::MaxWidth()) {
			new_width = DecimalType::MaxWidth();
		}
		return LogicalType::DECIMAL(new_width, scale);
	}
	return right;
}

static LogicalType CombineNumericTypes(const LogicalType &left, const LogicalType &right) {
	D_ASSERT(left.id() != right.id());
	if (left.id() > right.id()) {
		// this method is symmetric
		// arrange it so the left type is smaller to limit the number of options we need to check
		return CombineNumericTypes(right, left);
	}
	if (CastRules::ImplicitCast(left, right) >= 0) {
		// we can implicitly cast left to right, return right
		//! Depending on the type, we might need to grow the `width` of the DECIMAL type
		if (right.id() == LogicalTypeId::DECIMAL) {
			return DecimalSizeCheck(left, right);
		}
		return right;
	}
	if (CastRules::ImplicitCast(right, left) >= 0) {
		// we can implicitly cast right to left, return left
		//! Depending on the type, we might need to grow the `width` of the DECIMAL type
		if (left.id() == LogicalTypeId::DECIMAL) {
			return DecimalSizeCheck(right, left);
		}
		return left;
	}
	// we can't cast implicitly either way and types are not equal
	// this happens when left is signed and right is unsigned
	// e.g. INTEGER and UINTEGER
	// in this case we need to upcast to make sure the types fit

	if (left.id() == LogicalTypeId::BIGINT || right.id() == LogicalTypeId::UBIGINT) {
		return LogicalType::HUGEINT;
	}
	if (left.id() == LogicalTypeId::INTEGER || right.id() == LogicalTypeId::UINTEGER) {
		return LogicalType::BIGINT;
	}
	if (left.id() == LogicalTypeId::SMALLINT || right.id() == LogicalTypeId::USMALLINT) {
		return LogicalType::INTEGER;
	}
	if (left.id() == LogicalTypeId::TINYINT || right.id() == LogicalTypeId::UTINYINT) {
		return LogicalType::SMALLINT;
	}
	throw InternalException("Cannot combine these numeric types!?");
}

LogicalType LogicalType::MaxLogicalType(const LogicalType &left, const LogicalType &right) {
	// we always prefer aliased types
	if (!left.GetAlias().empty()) {
		return left;
	}
	if (!right.GetAlias().empty()) {
		return right;
	}
	if (left.id() != right.id() && left.IsNumeric() && right.IsNumeric()) {
		return CombineNumericTypes(left, right);
	} else if (left.id() == LogicalTypeId::UNKNOWN) {
		return right;
	} else if (right.id() == LogicalTypeId::UNKNOWN) {
		return left;
	} else if (left.id() < right.id()) {
		return right;
	}
	if (right.id() < left.id()) {
		return left;
	}
	// Since both left and right are equal we get the left type as our type_id for checks
	auto type_id = left.id();
	if (type_id == LogicalTypeId::ENUM) {
		// If both types are different ENUMs we do a string comparison.
		return left == right ? left : LogicalType::VARCHAR;
	}
	if (type_id == LogicalTypeId::VARCHAR) {
		// varchar: use type that has collation (if any)
		if (StringType::GetCollation(right).empty()) {
			return left;
		}
		return right;
	}
	if (type_id == LogicalTypeId::DECIMAL) {
		// unify the width/scale so that the resulting decimal always fits
		// "width - scale" gives us the number of digits on the left side of the decimal point
		// "scale" gives us the number of digits allowed on the right of the decimal point
		// using the max of these of the two types gives us the new decimal size
		auto extra_width_left = DecimalType::GetWidth(left) - DecimalType::GetScale(left);
		auto extra_width_right = DecimalType::GetWidth(right) - DecimalType::GetScale(right);
		auto extra_width = MaxValue<uint8_t>(extra_width_left, extra_width_right);
		auto scale = MaxValue<uint8_t>(DecimalType::GetScale(left), DecimalType::GetScale(right));
		auto width = extra_width + scale;
		if (width > DecimalType::MaxWidth()) {
			// if the resulting decimal does not fit, we truncate the scale
			width = DecimalType::MaxWidth();
			scale = width - extra_width;
		}
		return LogicalType::DECIMAL(width, scale);
	}
	if (type_id == LogicalTypeId::LIST) {
		// list: perform max recursively on child type
		auto new_child = MaxLogicalType(ListType::GetChildType(left), ListType::GetChildType(right));
		return LogicalType::LIST(new_child);
	}
	if (type_id == LogicalTypeId::MAP) {
		// list: perform max recursively on child type
		auto new_child = MaxLogicalType(ListType::GetChildType(left), ListType::GetChildType(right));
		return LogicalType::MAP(new_child);
	}
	if (type_id == LogicalTypeId::STRUCT) {
		// struct: perform recursively
		auto &left_child_types = StructType::GetChildTypes(left);
		auto &right_child_types = StructType::GetChildTypes(right);
		if (left_child_types.size() != right_child_types.size()) {
			// child types are not of equal size, we can't cast anyway
			// just return the left child
			return left;
		}
		child_list_t<LogicalType> child_types;
		for (idx_t i = 0; i < left_child_types.size(); i++) {
			auto child_type = MaxLogicalType(left_child_types[i].second, right_child_types[i].second);
			child_types.emplace_back(left_child_types[i].first, std::move(child_type));
		}

		return LogicalType::STRUCT(child_types);
	}
	if (type_id == LogicalTypeId::UNION) {
		auto left_member_count = UnionType::GetMemberCount(left);
		auto right_member_count = UnionType::GetMemberCount(right);
		if (left_member_count != right_member_count) {
			// return the "larger" type, with the most members
			return left_member_count > right_member_count ? left : right;
		}
		// otherwise, keep left, don't try to meld the two together.
		return left;
	}
	// types are equal but no extra specifier: just return the type
	return left;
}

void LogicalType::Verify() const {
#ifdef DEBUG
	if (id_ == LogicalTypeId::DECIMAL) {
		D_ASSERT(DecimalType::GetWidth(*this) >= 1 && DecimalType::GetWidth(*this) <= Decimal::MAX_WIDTH_DECIMAL);
		D_ASSERT(DecimalType::GetScale(*this) >= 0 && DecimalType::GetScale(*this) <= DecimalType::GetWidth(*this));
	}
#endif
}

bool ApproxEqual(float ldecimal, float rdecimal) {
	if (Value::IsNan(ldecimal) && Value::IsNan(rdecimal)) {
		return true;
	}
	if (!Value::FloatIsFinite(ldecimal) || !Value::FloatIsFinite(rdecimal)) {
		return ldecimal == rdecimal;
	}
	float epsilon = std::fabs(rdecimal) * 0.01 + 0.00000001;
	return std::fabs(ldecimal - rdecimal) <= epsilon;
}

bool ApproxEqual(double ldecimal, double rdecimal) {
	if (Value::IsNan(ldecimal) && Value::IsNan(rdecimal)) {
		return true;
	}
	if (!Value::DoubleIsFinite(ldecimal) || !Value::DoubleIsFinite(rdecimal)) {
		return ldecimal == rdecimal;
	}
	double epsilon = std::fabs(rdecimal) * 0.01 + 0.00000001;
	return std::fabs(ldecimal - rdecimal) <= epsilon;
}

//===--------------------------------------------------------------------===//
// Extra Type Info
//===--------------------------------------------------------------------===//

struct ExtraTypeInfo {
	explicit ExtraTypeInfo(ExtraTypeInfoType type) : type(type) {
	}
	explicit ExtraTypeInfo(ExtraTypeInfoType type, string alias) : type(type), alias(std::move(alias)) {
	}
	virtual ~ExtraTypeInfo() {
	}

	ExtraTypeInfoType type;
	string alias;
	optional_ptr<TypeCatalogEntry> catalog_entry;

public:
	bool Equals(ExtraTypeInfo *other_p) const {
		if (type == ExtraTypeInfoType::INVALID_TYPE_INFO || type == ExtraTypeInfoType::STRING_TYPE_INFO ||
		    type == ExtraTypeInfoType::GENERIC_TYPE_INFO) {
			if (!other_p) {
				if (!alias.empty()) {
					return false;
				}
				//! We only need to compare aliases when both types have them in this case
				return true;
			}
			if (alias != other_p->alias) {
				return false;
			}
			return true;
		}
		if (!other_p) {
			return false;
		}
		if (type != other_p->type) {
			return false;
		}
		return alias == other_p->alias && EqualsInternal(other_p);
	}
	//! Serializes a ExtraTypeInfo to a stand-alone binary blob
	virtual void Serialize(FieldWriter &writer) const {
	}
	//! Serializes a ExtraTypeInfo to a stand-alone binary blob
	static void Serialize(ExtraTypeInfo *info, FieldWriter &writer);
	//! Deserializes a blob back into an ExtraTypeInfo
	static shared_ptr<ExtraTypeInfo> Deserialize(FieldReader &reader);

	virtual void FormatSerialize(FormatSerializer &serializer) const;
	static shared_ptr<ExtraTypeInfo> FormatDeserialize(FormatDeserializer &source);

<<<<<<< HEAD
=======
	template <class TARGET>
	TARGET &Cast() {
		D_ASSERT(dynamic_cast<TARGET *>(this));
		return reinterpret_cast<TARGET &>(*this);
	}
	template <class TARGET>
	const TARGET &Cast() const {
		D_ASSERT(dynamic_cast<const TARGET *>(this));
		return reinterpret_cast<const TARGET &>(*this);
	}

>>>>>>> da69aeaa
protected:
	virtual bool EqualsInternal(ExtraTypeInfo *other_p) const {
		// Do nothing
		return true;
	}
};

void LogicalType::SetAlias(string alias) {
	if (!type_info_) {
		type_info_ = make_shared<ExtraTypeInfo>(ExtraTypeInfoType::GENERIC_TYPE_INFO, std::move(alias));
	} else {
		type_info_->alias = std::move(alias);
	}
}

string LogicalType::GetAlias() const {
	if (id() == LogicalTypeId::USER) {
		return UserType::GetTypeName(*this);
	}
	if (type_info_) {
		return type_info_->alias;
	}
	return string();
}

bool LogicalType::HasAlias() const {
	if (id() == LogicalTypeId::USER) {
		return !UserType::GetTypeName(*this).empty();
	}
	if (type_info_ && !type_info_->alias.empty()) {
		return true;
	}
	return false;
}

<<<<<<< HEAD
void LogicalType::SetCatalog(LogicalType &type, TypeCatalogEntry *catalog_entry) {
	auto info = type.AuxInfo();
	if (!info) {
		return;
	}
	((ExtraTypeInfo &)*info).catalog_entry = catalog_entry;
}
TypeCatalogEntry *LogicalType::GetCatalog(const LogicalType &type) {
	auto info = type.AuxInfo();
	if (!info) {
		return nullptr;
	}
	return ((ExtraTypeInfo &)*info).catalog_entry;
=======
ExtraTypeInfoType LogicalType::GetExtraTypeInfoType(const ExtraTypeInfo &type) {
	return type.type;
>>>>>>> da69aeaa
}

ExtraTypeInfoType LogicalType::GetExtraTypeInfoType(const ExtraTypeInfo &type) {
	return type.type;
}

//===--------------------------------------------------------------------===//
// Decimal Type
//===--------------------------------------------------------------------===//
struct DecimalTypeInfo : public ExtraTypeInfo {
	DecimalTypeInfo(uint8_t width_p, uint8_t scale_p)
	    : ExtraTypeInfo(ExtraTypeInfoType::DECIMAL_TYPE_INFO), width(width_p), scale(scale_p) {
		D_ASSERT(width_p >= scale_p);
	}

	uint8_t width;
	uint8_t scale;

public:
	void Serialize(FieldWriter &writer) const override {
		writer.WriteField<uint8_t>(width);
		writer.WriteField<uint8_t>(scale);
	}

	void FormatSerialize(FormatSerializer &serializer) const override {
		ExtraTypeInfo::FormatSerialize(serializer);
		serializer.WriteProperty("width", width);
		serializer.WriteProperty("scale", scale);
	}

	static shared_ptr<ExtraTypeInfo> FormatDeserialize(FormatDeserializer &source) {
		auto width = source.ReadProperty<uint8_t>("width");
		auto scale = source.ReadProperty<uint8_t>("scale");
		return make_shared<DecimalTypeInfo>(width, scale);
	}

	static shared_ptr<ExtraTypeInfo> Deserialize(FieldReader &reader) {
		auto width = reader.ReadRequired<uint8_t>();
		auto scale = reader.ReadRequired<uint8_t>();
		return make_shared<DecimalTypeInfo>(width, scale);
	}

protected:
	bool EqualsInternal(ExtraTypeInfo *other_p) const override {
		auto &other = other_p->Cast<DecimalTypeInfo>();
		return width == other.width && scale == other.scale;
	}
};

uint8_t DecimalType::GetWidth(const LogicalType &type) {
	D_ASSERT(type.id() == LogicalTypeId::DECIMAL);
	auto info = type.AuxInfo();
	D_ASSERT(info);
	return info->Cast<DecimalTypeInfo>().width;
}

uint8_t DecimalType::GetScale(const LogicalType &type) {
	D_ASSERT(type.id() == LogicalTypeId::DECIMAL);
	auto info = type.AuxInfo();
	D_ASSERT(info);
	return info->Cast<DecimalTypeInfo>().scale;
}

uint8_t DecimalType::MaxWidth() {
	return DecimalWidth<hugeint_t>::max;
}

LogicalType LogicalType::DECIMAL(int width, int scale) {
	D_ASSERT(width >= scale);
	auto type_info = make_shared<DecimalTypeInfo>(width, scale);
	return LogicalType(LogicalTypeId::DECIMAL, std::move(type_info));
}

//===--------------------------------------------------------------------===//
// String Type
//===--------------------------------------------------------------------===//
struct StringTypeInfo : public ExtraTypeInfo {
	explicit StringTypeInfo(string collation_p)
	    : ExtraTypeInfo(ExtraTypeInfoType::STRING_TYPE_INFO), collation(std::move(collation_p)) {
	}

	string collation;

public:
	void Serialize(FieldWriter &writer) const override {
		writer.WriteString(collation);
	}

	static shared_ptr<ExtraTypeInfo> Deserialize(FieldReader &reader) {
		auto collation = reader.ReadRequired<string>();
		return make_shared<StringTypeInfo>(std::move(collation));
	}

	void FormatSerialize(FormatSerializer &serializer) const override {
		ExtraTypeInfo::FormatSerialize(serializer);
		serializer.WriteProperty("collation", collation);
	}

	static shared_ptr<ExtraTypeInfo> FormatDeserialize(FormatDeserializer &source) {
		auto collation = source.ReadProperty<string>("collation");
		return make_shared<StringTypeInfo>(std::move(collation));
	}

protected:
	bool EqualsInternal(ExtraTypeInfo *other_p) const override {
		// collation info has no impact on equality
		return true;
	}
};

string StringType::GetCollation(const LogicalType &type) {
	if (type.id() != LogicalTypeId::VARCHAR) {
		return string();
	}
	auto info = type.AuxInfo();
	if (!info) {
		return string();
	}
	if (info->type == ExtraTypeInfoType::GENERIC_TYPE_INFO) {
		return string();
	}
	return info->Cast<StringTypeInfo>().collation;
}

LogicalType LogicalType::VARCHAR_COLLATION(string collation) { // NOLINT
	auto string_info = make_shared<StringTypeInfo>(std::move(collation));
	return LogicalType(LogicalTypeId::VARCHAR, std::move(string_info));
}

//===--------------------------------------------------------------------===//
// List Type
//===--------------------------------------------------------------------===//
struct ListTypeInfo : public ExtraTypeInfo {
	explicit ListTypeInfo(LogicalType child_type_p)
	    : ExtraTypeInfo(ExtraTypeInfoType::LIST_TYPE_INFO), child_type(std::move(child_type_p)) {
	}

	LogicalType child_type;

public:
	void Serialize(FieldWriter &writer) const override {
		writer.WriteSerializable(child_type);
	}

	void FormatSerialize(FormatSerializer &serializer) const override {
		ExtraTypeInfo::FormatSerialize(serializer);
		serializer.WriteProperty("child_type", child_type);
	}

	static shared_ptr<ExtraTypeInfo> Deserialize(FieldReader &reader) {
		auto child_type = reader.ReadRequiredSerializable<LogicalType, LogicalType>();
		return make_shared<ListTypeInfo>(std::move(child_type));
	}

	static shared_ptr<ExtraTypeInfo> FormatDeserialize(FormatDeserializer &source) {
		auto child_type = source.ReadProperty<LogicalType>("child_type");
		return make_shared<ListTypeInfo>(std::move(child_type));
	}

protected:
	bool EqualsInternal(ExtraTypeInfo *other_p) const override {
		auto &other = other_p->Cast<ListTypeInfo>();
		return child_type == other.child_type;
	}
};

const LogicalType &ListType::GetChildType(const LogicalType &type) {
	D_ASSERT(type.id() == LogicalTypeId::LIST || type.id() == LogicalTypeId::MAP);
	auto info = type.AuxInfo();
	D_ASSERT(info);
	return info->Cast<ListTypeInfo>().child_type;
}

LogicalType LogicalType::LIST(const LogicalType &child) {
	auto info = make_shared<ListTypeInfo>(child);
	return LogicalType(LogicalTypeId::LIST, std::move(info));
}

//===--------------------------------------------------------------------===//
// Struct Type
//===--------------------------------------------------------------------===//
struct StructTypeInfo : public ExtraTypeInfo {
	explicit StructTypeInfo(child_list_t<LogicalType> child_types_p)
	    : ExtraTypeInfo(ExtraTypeInfoType::STRUCT_TYPE_INFO), child_types(std::move(child_types_p)) {
	}

	child_list_t<LogicalType> child_types;

public:
	void Serialize(FieldWriter &writer) const override {
		writer.WriteField<uint32_t>(child_types.size());
		auto &serializer = writer.GetSerializer();
		for (idx_t i = 0; i < child_types.size(); i++) {
			serializer.WriteString(child_types[i].first);
			child_types[i].second.Serialize(serializer);
		}
	}

	void FormatSerialize(FormatSerializer &serializer) const override {
		ExtraTypeInfo::FormatSerialize(serializer);
		serializer.WriteProperty("child_types", child_types);
	}

	static shared_ptr<ExtraTypeInfo> Deserialize(FieldReader &reader) {
		child_list_t<LogicalType> child_list;
		auto child_types_size = reader.ReadRequired<uint32_t>();
		auto &source = reader.GetSource();
		for (uint32_t i = 0; i < child_types_size; i++) {
			auto name = source.Read<string>();
			auto type = LogicalType::Deserialize(source);
			child_list.emplace_back(std::move(name), std::move(type));
		}
		return make_shared<StructTypeInfo>(std::move(child_list));
	}

	static shared_ptr<ExtraTypeInfo> FormatDeserialize(FormatDeserializer &deserializer) {
		auto child_types = deserializer.ReadProperty<child_list_t<LogicalType>>("child_types");
		return make_shared<StructTypeInfo>(std::move(child_types));
	}

protected:
	bool EqualsInternal(ExtraTypeInfo *other_p) const override {
		auto &other = other_p->Cast<StructTypeInfo>();
		return child_types == other.child_types;
	}
};

struct AggregateStateTypeInfo : public ExtraTypeInfo {
	explicit AggregateStateTypeInfo(aggregate_state_t state_type_p)
	    : ExtraTypeInfo(ExtraTypeInfoType::AGGREGATE_STATE_TYPE_INFO), state_type(std::move(state_type_p)) {
	}

	aggregate_state_t state_type;

public:
	void Serialize(FieldWriter &writer) const override {
		auto &serializer = writer.GetSerializer();
		writer.WriteString(state_type.function_name);
		state_type.return_type.Serialize(serializer);
		writer.WriteField<uint32_t>(state_type.bound_argument_types.size());
		for (idx_t i = 0; i < state_type.bound_argument_types.size(); i++) {
			state_type.bound_argument_types[i].Serialize(serializer);
		}
	}

	void FormatSerialize(FormatSerializer &serializer) const override {
		ExtraTypeInfo::FormatSerialize(serializer);
		serializer.WriteProperty("function_name", state_type.function_name);
		serializer.WriteProperty("return_type", state_type.return_type);
		serializer.WriteProperty("bound_argument_types", state_type.bound_argument_types);
	}

	static shared_ptr<ExtraTypeInfo> FormatDeserialize(FormatDeserializer &source) {
		auto function_name = source.ReadProperty<string>("function_name");
		auto return_type = source.ReadProperty<LogicalType>("return_type");
		auto bound_argument_types = source.ReadProperty<vector<LogicalType>>("bound_argument_types");
		return make_shared<AggregateStateTypeInfo>(
		    aggregate_state_t(std::move(function_name), std::move(return_type), std::move(bound_argument_types)));
	}

	static shared_ptr<ExtraTypeInfo> Deserialize(FieldReader &reader) {
		auto &source = reader.GetSource();

		auto function_name = reader.ReadRequired<string>();
		auto return_type = LogicalType::Deserialize(source);
		auto bound_argument_types_size = reader.ReadRequired<uint32_t>();
		vector<LogicalType> bound_argument_types;

		for (uint32_t i = 0; i < bound_argument_types_size; i++) {
			auto type = LogicalType::Deserialize(source);
			bound_argument_types.push_back(std::move(type));
		}
		return make_shared<AggregateStateTypeInfo>(
		    aggregate_state_t(std::move(function_name), std::move(return_type), std::move(bound_argument_types)));
	}

protected:
	bool EqualsInternal(ExtraTypeInfo *other_p) const override {
		auto &other = other_p->Cast<AggregateStateTypeInfo>();
		return state_type.function_name == other.state_type.function_name &&
		       state_type.return_type == other.state_type.return_type &&
		       state_type.bound_argument_types == other.state_type.bound_argument_types;
	}
};

const aggregate_state_t &AggregateStateType::GetStateType(const LogicalType &type) {
	D_ASSERT(type.id() == LogicalTypeId::AGGREGATE_STATE);
	auto info = type.AuxInfo();
	D_ASSERT(info);
	return info->Cast<AggregateStateTypeInfo>().state_type;
}

const string AggregateStateType::GetTypeName(const LogicalType &type) {
	D_ASSERT(type.id() == LogicalTypeId::AGGREGATE_STATE);
	auto info = type.AuxInfo();
	if (!info) {
		return "AGGREGATE_STATE<?>";
	}
	auto aggr_state = info->Cast<AggregateStateTypeInfo>().state_type;
	return "AGGREGATE_STATE<" + aggr_state.function_name + "(" +
	       StringUtil::Join(aggr_state.bound_argument_types, aggr_state.bound_argument_types.size(), ", ",
	                        [](const LogicalType &arg_type) { return arg_type.ToString(); }) +
	       ")" + "::" + aggr_state.return_type.ToString() + ">";
}

const child_list_t<LogicalType> &StructType::GetChildTypes(const LogicalType &type) {
	D_ASSERT(type.id() == LogicalTypeId::STRUCT || type.id() == LogicalTypeId::UNION);

	auto info = type.AuxInfo();
	D_ASSERT(info);
	return info->Cast<StructTypeInfo>().child_types;
}

const LogicalType &StructType::GetChildType(const LogicalType &type, idx_t index) {
	auto &child_types = StructType::GetChildTypes(type);
	D_ASSERT(index < child_types.size());
	return child_types[index].second;
}

const string &StructType::GetChildName(const LogicalType &type, idx_t index) {
	auto &child_types = StructType::GetChildTypes(type);
	D_ASSERT(index < child_types.size());
	return child_types[index].first;
}

idx_t StructType::GetChildCount(const LogicalType &type) {
	return StructType::GetChildTypes(type).size();
}

LogicalType LogicalType::STRUCT(const child_list_t<LogicalType> &children) {
	auto info = make_shared<StructTypeInfo>(children);
	return LogicalType(LogicalTypeId::STRUCT, std::move(info));
}

LogicalType LogicalType::AGGREGATE_STATE(aggregate_state_t state_type) { // NOLINT
	auto info = make_shared<AggregateStateTypeInfo>(std::move(state_type));
	return LogicalType(LogicalTypeId::AGGREGATE_STATE, std::move(info));
}

//===--------------------------------------------------------------------===//
// Map Type
//===--------------------------------------------------------------------===//
LogicalType LogicalType::MAP(const LogicalType &child) {
	auto info = make_shared<ListTypeInfo>(child);
	return LogicalType(LogicalTypeId::MAP, std::move(info));
}

LogicalType LogicalType::MAP(LogicalType key, LogicalType value) {
	child_list_t<LogicalType> child_types;
	child_types.emplace_back("key", std::move(key));
	child_types.emplace_back("value", std::move(value));
	return LogicalType::MAP(LogicalType::STRUCT(child_types));
}

const LogicalType &MapType::KeyType(const LogicalType &type) {
	D_ASSERT(type.id() == LogicalTypeId::MAP);
	return StructType::GetChildTypes(ListType::GetChildType(type))[0].second;
}

const LogicalType &MapType::ValueType(const LogicalType &type) {
	D_ASSERT(type.id() == LogicalTypeId::MAP);
	return StructType::GetChildTypes(ListType::GetChildType(type))[1].second;
}

//===--------------------------------------------------------------------===//
// Union Type
//===--------------------------------------------------------------------===//

LogicalType LogicalType::UNION(child_list_t<LogicalType> members) {
	D_ASSERT(!members.empty());
	D_ASSERT(members.size() <= UnionType::MAX_UNION_MEMBERS);
	// union types always have a hidden "tag" field in front
	members.insert(members.begin(), {"", LogicalType::TINYINT});
	auto info = make_shared<StructTypeInfo>(std::move(members));
	return LogicalType(LogicalTypeId::UNION, std::move(info));
}

const LogicalType &UnionType::GetMemberType(const LogicalType &type, idx_t index) {
	auto &child_types = StructType::GetChildTypes(type);
	D_ASSERT(index < child_types.size());
	// skip the "tag" field
	return child_types[index + 1].second;
}

const string &UnionType::GetMemberName(const LogicalType &type, idx_t index) {
	auto &child_types = StructType::GetChildTypes(type);
	D_ASSERT(index < child_types.size());
	// skip the "tag" field
	return child_types[index + 1].first;
}

idx_t UnionType::GetMemberCount(const LogicalType &type) {
	// don't count the "tag" field
	return StructType::GetChildTypes(type).size() - 1;
}
const child_list_t<LogicalType> UnionType::CopyMemberTypes(const LogicalType &type) {
	auto child_types = StructType::GetChildTypes(type);
	child_types.erase(child_types.begin());
	return child_types;
}

//===--------------------------------------------------------------------===//
// User Type
//===--------------------------------------------------------------------===//
struct UserTypeInfo : public ExtraTypeInfo {
	explicit UserTypeInfo(string name_p)
	    : ExtraTypeInfo(ExtraTypeInfoType::USER_TYPE_INFO), user_type_name(std::move(name_p)) {
	}

	string user_type_name;

public:
	void Serialize(FieldWriter &writer) const override {
		writer.WriteString(user_type_name);
	}

	void FormatSerialize(FormatSerializer &serializer) const override {
		ExtraTypeInfo::FormatSerialize(serializer);
		serializer.WriteProperty("user_type_name", user_type_name);
	}

	static shared_ptr<ExtraTypeInfo> Deserialize(FieldReader &reader) {
		auto enum_name = reader.ReadRequired<string>();
		return make_shared<UserTypeInfo>(std::move(enum_name));
	}

	static shared_ptr<ExtraTypeInfo> FormatDeserialize(FormatDeserializer &source) {
		auto enum_name = source.ReadProperty<string>("user_type_name");
		return make_shared<UserTypeInfo>(std::move(enum_name));
	}

protected:
	bool EqualsInternal(ExtraTypeInfo *other_p) const override {
		auto &other = other_p->Cast<UserTypeInfo>();
		return other.user_type_name == user_type_name;
	}
};

const string &UserType::GetTypeName(const LogicalType &type) {
	D_ASSERT(type.id() == LogicalTypeId::USER);
	auto info = type.AuxInfo();
	D_ASSERT(info);
	return info->Cast<UserTypeInfo>().user_type_name;
}

LogicalType LogicalType::USER(const string &user_type_name) {
	auto info = make_shared<UserTypeInfo>(user_type_name);
	return LogicalType(LogicalTypeId::USER, std::move(info));
}

//===--------------------------------------------------------------------===//
// Enum Type
//===--------------------------------------------------------------------===//

enum EnumDictType : uint8_t { INVALID = 0, VECTOR_DICT = 1 };

struct EnumTypeInfo : public ExtraTypeInfo {
	explicit EnumTypeInfo(string enum_name_p, Vector &values_insert_order_p, idx_t dict_size_p)
	    : ExtraTypeInfo(ExtraTypeInfoType::ENUM_TYPE_INFO), values_insert_order(values_insert_order_p),
	      dict_type(EnumDictType::VECTOR_DICT), enum_name(std::move(enum_name_p)), dict_size(dict_size_p) {
	}

<<<<<<< HEAD
	const EnumDictType &GetEnumDictType() {
		return dict_type;
	};
	const string &GetEnumName() {
		return enum_name;
	};
	const string GetSchemaName() const {
		return catalog_entry ? catalog_entry->schema->name : "";
	};
	const Vector &GetValuesInsertOrder() {
		return values_insert_order;
	};
	const idx_t &GetDictSize() {
=======
	const EnumDictType &GetEnumDictType() const {
		return dict_type;
	};
	const string &GetEnumName() const {
		return enum_name;
	};
	const string GetSchemaName() const {
		return catalog_entry ? catalog_entry->schema.name : "";
	};
	const Vector &GetValuesInsertOrder() const {
		return values_insert_order;
	};
	const idx_t &GetDictSize() const {
>>>>>>> da69aeaa
		return dict_size;
	};
	EnumTypeInfo(const EnumTypeInfo &) = delete;
	EnumTypeInfo &operator=(const EnumTypeInfo &) = delete;

protected:
	// Equalities are only used in enums with different catalog entries
	bool EqualsInternal(ExtraTypeInfo *other_p) const override {
		auto &other = other_p->Cast<EnumTypeInfo>();
		if (dict_type != other.dict_type) {
			return false;
		}
		D_ASSERT(dict_type == EnumDictType::VECTOR_DICT);
		// We must check if both enums have the same size
		if (other.dict_size != dict_size) {
			return false;
		}
		auto other_vector_ptr = FlatVector::GetData<string_t>(other.values_insert_order);
		auto this_vector_ptr = FlatVector::GetData<string_t>(values_insert_order);

		// Now we must check if all strings are the same
		for (idx_t i = 0; i < dict_size; i++) {
			if (!Equals::Operation(other_vector_ptr[i], this_vector_ptr[i])) {
				return false;
			}
		}
		return true;
	}

	void Serialize(FieldWriter &writer) const override {
		if (dict_type != EnumDictType::VECTOR_DICT) {
			throw InternalException("Cannot serialize non-vector dictionary ENUM types");
		}
		bool serialize_internals = GetSchemaName().empty() || writer.GetSerializer().is_query_plan;
		EnumType::Serialize(writer, *this, serialize_internals);
	}

	void FormatSerialize(FormatSerializer &serializer) const override {
		ExtraTypeInfo::FormatSerialize(serializer);
		serializer.WriteProperty("dict_size", dict_size);
		serializer.WriteProperty("enum_name", enum_name);
<<<<<<< HEAD
		((Vector &)values_insert_order).FormatSerialize(serializer, dict_size);
=======
		((Vector &)values_insert_order).FormatSerialize(serializer, dict_size); // NOLINT - FIXME
>>>>>>> da69aeaa
	}
	Vector values_insert_order;

private:
	EnumDictType dict_type;
	string enum_name;
	idx_t dict_size;
};

// If this type is primarily stored in the catalog or not. Enums from Pandas/Factors are not in the catalog.

void EnumType::Serialize(FieldWriter &writer, const ExtraTypeInfo &type_info, bool serialize_internals) {
	D_ASSERT(type_info.type == ExtraTypeInfoType::ENUM_TYPE_INFO);
<<<<<<< HEAD
	auto &enum_info = (EnumTypeInfo &)type_info;
=======
	auto &enum_info = type_info.Cast<EnumTypeInfo>();
>>>>>>> da69aeaa
	// Store Schema Name
	writer.WriteString(enum_info.GetSchemaName());
	// Store Enum Name
	writer.WriteString(enum_info.GetEnumName());
	// Store If we are serializing the internals
	writer.WriteField<bool>(serialize_internals);
	if (serialize_internals) {
		// We must serialize the internals
		auto dict_size = enum_info.GetDictSize();
		// Store Dictionary Size
		writer.WriteField<uint32_t>(dict_size);
		// Store Vector Order By Insertion
<<<<<<< HEAD
		((Vector &)enum_info.GetValuesInsertOrder()).Serialize(dict_size, writer.GetSerializer());
=======
		((Vector &)enum_info.GetValuesInsertOrder()).Serialize(dict_size, writer.GetSerializer()); // NOLINT - FIXME
>>>>>>> da69aeaa
	}
}

template <class T>
struct EnumTypeInfoTemplated : public EnumTypeInfo {
	explicit EnumTypeInfoTemplated(const string &enum_name_p, Vector &values_insert_order_p, idx_t size_p)
	    : EnumTypeInfo(enum_name_p, values_insert_order_p, size_p) {
		D_ASSERT(values_insert_order_p.GetType().InternalType() == PhysicalType::VARCHAR);

		UnifiedVectorFormat vdata;
		values_insert_order.ToUnifiedFormat(size_p, vdata);

		auto data = UnifiedVectorFormat::GetData<string_t>(vdata);
		for (idx_t i = 0; i < size_p; i++) {
			auto idx = vdata.sel->get_index(i);
			if (!vdata.validity.RowIsValid(idx)) {
				throw InternalException("Attempted to create ENUM type with NULL value");
			}
			if (values.count(data[idx]) > 0) {
				throw InvalidInputException("Attempted to create ENUM type with duplicate value %s",
				                            data[idx].GetString());
			}
			values[data[idx]] = i;
		}
	}

	static shared_ptr<EnumTypeInfoTemplated> Deserialize(FieldReader &reader, uint32_t size, string enum_name) {

		Vector values_insert_order(LogicalType::VARCHAR, size);
		values_insert_order.Deserialize(size, reader.GetSource());
		return make_shared<EnumTypeInfoTemplated>(std::move(enum_name), values_insert_order, size);
	}

	static shared_ptr<EnumTypeInfoTemplated> FormatDeserialize(FormatDeserializer &source, uint32_t size) {
		auto enum_name = source.ReadProperty<string>("enum_name");
		Vector values_insert_order(LogicalType::VARCHAR, size);
		values_insert_order.FormatDeserialize(source, size);
		return make_shared<EnumTypeInfoTemplated>(std::move(enum_name), values_insert_order, size);
	}

<<<<<<< HEAD
	string_map_t<T> &GetValues() {
=======
	const string_map_t<T> &GetValues() const {
>>>>>>> da69aeaa
		return values;
	}

	EnumTypeInfoTemplated(const EnumTypeInfoTemplated &) = delete;
	EnumTypeInfoTemplated &operator=(const EnumTypeInfoTemplated &) = delete;

private:
	string_map_t<T> values;
};

const string &EnumType::GetTypeName(const LogicalType &type) {
	D_ASSERT(type.id() == LogicalTypeId::ENUM);
	auto info = type.AuxInfo();
	D_ASSERT(info);
<<<<<<< HEAD
	return ((EnumTypeInfo &)*info).GetEnumName();
=======
	return info->Cast<EnumTypeInfo>().GetEnumName();
>>>>>>> da69aeaa
}

static PhysicalType EnumVectorDictType(idx_t size) {
	if (size <= NumericLimits<uint8_t>::Maximum()) {
		return PhysicalType::UINT8;
	} else if (size <= NumericLimits<uint16_t>::Maximum()) {
		return PhysicalType::UINT16;
	} else if (size <= NumericLimits<uint32_t>::Maximum()) {
		return PhysicalType::UINT32;
	} else {
		throw InternalException("Enum size must be lower than " + std::to_string(NumericLimits<uint32_t>::Maximum()));
	}
}

LogicalType LogicalType::ENUM(const string &enum_name, Vector &ordered_data, idx_t size) {
	// Generate EnumTypeInfo
	shared_ptr<ExtraTypeInfo> info;
	auto enum_internal_type = EnumVectorDictType(size);
	switch (enum_internal_type) {
	case PhysicalType::UINT8:
		info = make_shared<EnumTypeInfoTemplated<uint8_t>>(enum_name, ordered_data, size);
		break;
	case PhysicalType::UINT16:
		info = make_shared<EnumTypeInfoTemplated<uint16_t>>(enum_name, ordered_data, size);
		break;
	case PhysicalType::UINT32:
		info = make_shared<EnumTypeInfoTemplated<uint32_t>>(enum_name, ordered_data, size);
		break;
	default:
		throw InternalException("Invalid Physical Type for ENUMs");
	}
	// Generate Actual Enum Type
	return LogicalType(LogicalTypeId::ENUM, info);
}

template <class T>
int64_t TemplatedGetPos(const string_map_t<T> &map, const string_t &key) {
	auto it = map.find(key);
	if (it == map.end()) {
		return -1;
	}
	return it->second;
}

int64_t EnumType::GetPos(const LogicalType &type, const string_t &key) {
	auto info = type.AuxInfo();
	switch (type.InternalType()) {
	case PhysicalType::UINT8:
<<<<<<< HEAD
		return TemplatedGetPos(((EnumTypeInfoTemplated<uint8_t> &)*info).GetValues(), key);
	case PhysicalType::UINT16:
		return TemplatedGetPos(((EnumTypeInfoTemplated<uint16_t> &)*info).GetValues(), key);
	case PhysicalType::UINT32:
		return TemplatedGetPos(((EnumTypeInfoTemplated<uint32_t> &)*info).GetValues(), key);
=======
		return TemplatedGetPos(info->Cast<EnumTypeInfoTemplated<uint8_t>>().GetValues(), key);
	case PhysicalType::UINT16:
		return TemplatedGetPos(info->Cast<EnumTypeInfoTemplated<uint16_t>>().GetValues(), key);
	case PhysicalType::UINT32:
		return TemplatedGetPos(info->Cast<EnumTypeInfoTemplated<uint32_t>>().GetValues(), key);
>>>>>>> da69aeaa
	default:
		throw InternalException("ENUM can only have unsigned integers (except UINT64) as physical types");
	}
}

const string EnumType::GetValue(const Value &val) {
	auto info = val.type().AuxInfo();
<<<<<<< HEAD
	auto &values_insert_order = ((EnumTypeInfo &)*info).GetValuesInsertOrder();
=======
	auto &values_insert_order = info->Cast<EnumTypeInfo>().GetValuesInsertOrder();
>>>>>>> da69aeaa
	return StringValue::Get(values_insert_order.GetValue(val.GetValue<uint32_t>()));
}

const Vector &EnumType::GetValuesInsertOrder(const LogicalType &type) {
	D_ASSERT(type.id() == LogicalTypeId::ENUM);
	auto info = type.AuxInfo();
	D_ASSERT(info);
<<<<<<< HEAD
	return ((EnumTypeInfo &)*info).GetValuesInsertOrder();
=======
	return info->Cast<EnumTypeInfo>().GetValuesInsertOrder();
>>>>>>> da69aeaa
}

idx_t EnumType::GetSize(const LogicalType &type) {
	D_ASSERT(type.id() == LogicalTypeId::ENUM);
	auto info = type.AuxInfo();
	D_ASSERT(info);
<<<<<<< HEAD
	return ((EnumTypeInfo &)*info).GetDictSize();
=======
	return info->Cast<EnumTypeInfo>().GetDictSize();
>>>>>>> da69aeaa
}

void EnumType::SetCatalog(LogicalType &type, optional_ptr<TypeCatalogEntry> catalog_entry) {
	auto info = type.AuxInfo();
	if (!info) {
		return;
	}
	((ExtraTypeInfo &)*info).catalog_entry = catalog_entry;
}

optional_ptr<TypeCatalogEntry> EnumType::GetCatalog(const LogicalType &type) {
	auto info = type.AuxInfo();
	if (!info) {
		return nullptr;
	}
	return info->catalog_entry;
}

string EnumType::GetSchemaName(const LogicalType &type) {
	auto catalog_entry = EnumType::GetCatalog(type);
	return catalog_entry ? catalog_entry->schema.name : "";
}

string EnumType::GetSchemaName(const LogicalType &type) {
	auto catalog_entry = EnumType::GetCatalog(type);
	return catalog_entry ? catalog_entry->schema->name : "";
}

PhysicalType EnumType::GetPhysicalType(const LogicalType &type) {
	D_ASSERT(type.id() == LogicalTypeId::ENUM);
	auto aux_info = type.AuxInfo();
	D_ASSERT(aux_info);
<<<<<<< HEAD
	auto &info = (EnumTypeInfo &)*aux_info;
=======
	auto &info = aux_info->Cast<EnumTypeInfo>();
>>>>>>> da69aeaa
	D_ASSERT(info.GetEnumDictType() == EnumDictType::VECTOR_DICT);
	return EnumVectorDictType(info.GetDictSize());
}

//===--------------------------------------------------------------------===//
// Extra Type Info
//===--------------------------------------------------------------------===//
void ExtraTypeInfo::Serialize(ExtraTypeInfo *info, FieldWriter &writer) {
	if (!info) {
		writer.WriteField<ExtraTypeInfoType>(ExtraTypeInfoType::INVALID_TYPE_INFO);
		writer.WriteString(string());
	} else {
		writer.WriteField<ExtraTypeInfoType>(info->type);
		info->Serialize(writer);
		writer.WriteString(info->alias);
	}
}
void ExtraTypeInfo::FormatSerialize(FormatSerializer &serializer) const {
	serializer.WriteProperty("type", type);
<<<<<<< HEAD
=======
	// BREAKING: we used to write the alias last if there was additional type info, but now we write it second.
>>>>>>> da69aeaa
	serializer.WriteProperty("alias", alias);
}

shared_ptr<ExtraTypeInfo> ExtraTypeInfo::FormatDeserialize(FormatDeserializer &deserializer) {
	auto type = deserializer.ReadProperty<ExtraTypeInfoType>("type");
<<<<<<< HEAD
=======
	auto alias = deserializer.ReadProperty<string>("alias");
	// BREAKING: we used to read the alias last, but now we read it second.
>>>>>>> da69aeaa

	shared_ptr<ExtraTypeInfo> result;
	switch (type) {
	case ExtraTypeInfoType::INVALID_TYPE_INFO: {
<<<<<<< HEAD
		string alias;
		deserializer.ReadOptionalProperty("alias", alias);
=======
>>>>>>> da69aeaa
		if (!alias.empty()) {
			return make_shared<ExtraTypeInfo>(type, alias);
		}
		return nullptr;
	}
	case ExtraTypeInfoType::GENERIC_TYPE_INFO: {
		result = make_shared<ExtraTypeInfo>(type);
	} break;
	case ExtraTypeInfoType::DECIMAL_TYPE_INFO:
		result = DecimalTypeInfo::FormatDeserialize(deserializer);
		break;
	case ExtraTypeInfoType::STRING_TYPE_INFO:
		result = StringTypeInfo::FormatDeserialize(deserializer);
		break;
	case ExtraTypeInfoType::LIST_TYPE_INFO:
		result = ListTypeInfo::FormatDeserialize(deserializer);
		break;
	case ExtraTypeInfoType::STRUCT_TYPE_INFO:
		result = StructTypeInfo::FormatDeserialize(deserializer);
		break;
	case ExtraTypeInfoType::USER_TYPE_INFO:
		result = UserTypeInfo::FormatDeserialize(deserializer);
		break;
	case ExtraTypeInfoType::ENUM_TYPE_INFO: {
		auto enum_size = deserializer.ReadProperty<uint32_t>("enum_size");
		auto enum_internal_type = EnumVectorDictType(enum_size);
		switch (enum_internal_type) {
		case PhysicalType::UINT8:
			result = EnumTypeInfoTemplated<uint8_t>::FormatDeserialize(deserializer, enum_size);
			break;
		case PhysicalType::UINT16:
			result = EnumTypeInfoTemplated<uint16_t>::FormatDeserialize(deserializer, enum_size);
			break;
		case PhysicalType::UINT32:
			result = EnumTypeInfoTemplated<uint32_t>::FormatDeserialize(deserializer, enum_size);
			break;
		default:
			throw InternalException("Invalid Physical Type for ENUMs");
		}
	} break;
	case ExtraTypeInfoType::AGGREGATE_STATE_TYPE_INFO:
		result = AggregateStateTypeInfo::FormatDeserialize(deserializer);
		break;
<<<<<<< HEAD

	default:
		throw InternalException("Unimplemented type info in ExtraTypeInfo::Deserialize");
	}
	deserializer.ReadOptionalPropertyOrDefault("alias", result->alias, string());
=======
	default:
		throw InternalException("Unimplemented type info in ExtraTypeInfo::Deserialize");
	}
	result->alias = alias;
>>>>>>> da69aeaa
	return result;
}

shared_ptr<ExtraTypeInfo> ExtraTypeInfo::Deserialize(FieldReader &reader) {
	auto type = reader.ReadRequired<ExtraTypeInfoType>();
	shared_ptr<ExtraTypeInfo> extra_info;
	switch (type) {
	case ExtraTypeInfoType::INVALID_TYPE_INFO: {
		auto alias = reader.ReadField<string>(string());
		if (!alias.empty()) {
			return make_shared<ExtraTypeInfo>(type, alias);
		}
		return nullptr;
	}
	case ExtraTypeInfoType::GENERIC_TYPE_INFO: {
		extra_info = make_shared<ExtraTypeInfo>(type);
	} break;
	case ExtraTypeInfoType::DECIMAL_TYPE_INFO:
		extra_info = DecimalTypeInfo::Deserialize(reader);
		break;
	case ExtraTypeInfoType::STRING_TYPE_INFO:
		extra_info = StringTypeInfo::Deserialize(reader);
		break;
	case ExtraTypeInfoType::LIST_TYPE_INFO:
		extra_info = ListTypeInfo::Deserialize(reader);
		break;
	case ExtraTypeInfoType::STRUCT_TYPE_INFO:
		extra_info = StructTypeInfo::Deserialize(reader);
		break;
	case ExtraTypeInfoType::USER_TYPE_INFO:
		extra_info = UserTypeInfo::Deserialize(reader);
		break;
	case ExtraTypeInfoType::ENUM_TYPE_INFO: {
		auto schema_name = reader.ReadRequired<string>();
		auto enum_name = reader.ReadRequired<string>();
		auto deserialize_internals = reader.ReadRequired<bool>();
		if (!deserialize_internals) {
			// this means the enum should already be in the catalog.
			auto &client_context = reader.GetSource().GetContext();
			// See if the serializer has a catalog
			auto catalog = reader.GetSource().GetCatalog();
			if (catalog) {
<<<<<<< HEAD
				auto enum_type = catalog->GetType(client_context, schema_name, enum_name, true);
=======
				auto enum_type = catalog->GetType(client_context, schema_name, enum_name, OnEntryNotFound::RETURN_NULL);
>>>>>>> da69aeaa
				if (enum_type != LogicalType::INVALID) {
					extra_info = enum_type.GetAuxInfoShrPtr();
				}
			}
			if (!extra_info) {
				throw InternalException("Could not find ENUM in the Catalog to deserialize");
			}
			break;
		} else {
			auto enum_size = reader.ReadRequired<uint32_t>();
			auto enum_internal_type = EnumVectorDictType(enum_size);
			switch (enum_internal_type) {
			case PhysicalType::UINT8:
				extra_info = EnumTypeInfoTemplated<uint8_t>::Deserialize(reader, enum_size, enum_name);
				break;
			case PhysicalType::UINT16:
				extra_info = EnumTypeInfoTemplated<uint16_t>::Deserialize(reader, enum_size, enum_name);
				break;
			case PhysicalType::UINT32:
				extra_info = EnumTypeInfoTemplated<uint32_t>::Deserialize(reader, enum_size, enum_name);
				break;
			default:
				throw InternalException("Invalid Physical Type for ENUMs");
			}
		}
	} break;
	case ExtraTypeInfoType::AGGREGATE_STATE_TYPE_INFO:
		extra_info = AggregateStateTypeInfo::Deserialize(reader);
		break;

	default:
		throw InternalException("Unimplemented type info in ExtraTypeInfo::Deserialize");
	}
	auto alias = reader.ReadField<string>(string());
	extra_info->alias = alias;
	return extra_info;
}

//===--------------------------------------------------------------------===//
// Logical Type
//===--------------------------------------------------------------------===//

// the destructor needs to know about the extra type info
LogicalType::~LogicalType() {
}

void LogicalType::Serialize(Serializer &serializer) const {
	FieldWriter writer(serializer);
	writer.WriteField<LogicalTypeId>(id_);
	ExtraTypeInfo::Serialize(type_info_.get(), writer);
	writer.Finalize();
}

void LogicalType::SerializeEnumType(Serializer &serializer) const {
	FieldWriter writer(serializer);
	writer.WriteField<LogicalTypeId>(id_);
	writer.WriteField<ExtraTypeInfoType>(type_info_->type);
	EnumType::Serialize(writer, *type_info_, true);
	writer.WriteString(type_info_->alias);
	writer.Finalize();
}

LogicalType LogicalType::Deserialize(Deserializer &source) {
	FieldReader reader(source);
	auto id = reader.ReadRequired<LogicalTypeId>();
	auto info = ExtraTypeInfo::Deserialize(reader);
	reader.Finalize();

	return LogicalType(id, std::move(info));
}

void LogicalType::FormatSerialize(FormatSerializer &serializer) const {
	serializer.WriteProperty("id", id_);
	serializer.WriteOptionalProperty("type_info", type_info_.get());
}

LogicalType LogicalType::FormatDeserialize(FormatDeserializer &deserializer) {
	auto id = deserializer.ReadProperty<LogicalTypeId>("id");
	auto info = deserializer.ReadOptionalProperty<shared_ptr<ExtraTypeInfo>>("type_info");

	return LogicalType(id, std::move(info));
}

bool LogicalType::EqualTypeInfo(const LogicalType &rhs) const {
	if (type_info_.get() == rhs.type_info_.get()) {
		return true;
	}
	if (type_info_) {
		return type_info_->Equals(rhs.type_info_.get());
	} else {
		D_ASSERT(rhs.type_info_);
		return rhs.type_info_->Equals(type_info_.get());
	}
}

bool LogicalType::operator==(const LogicalType &rhs) const {
	if (id_ != rhs.id_) {
		return false;
	}
	return EqualTypeInfo(rhs);
}

} // namespace duckdb<|MERGE_RESOLUTION|>--- conflicted
+++ resolved
@@ -28,11 +28,7 @@
 #include "duckdb/parser/parser.hpp"
 
 #include "duckdb/common/serializer/format_deserializer.hpp"
-<<<<<<< HEAD
-#include "duckdb/common/serializer/enum_serializer.hpp"
-=======
 #include "duckdb/common/enum_util.hpp"
->>>>>>> da69aeaa
 #include "duckdb/common/serializer/format_serializer.hpp"
 
 #include <cmath>
@@ -340,13 +336,6 @@
 	return (type >= PhysicalType::UINT8 && type <= PhysicalType::INT64) || type == PhysicalType::INT128;
 }
 
-<<<<<<< HEAD
-string LogicalTypeIdToString(LogicalTypeId id) {
-	return EnumSerializer::EnumToString(id);
-}
-
-=======
->>>>>>> da69aeaa
 string LogicalType::ToString() const {
 	auto alias = GetAlias();
 	if (!alias.empty()) {
@@ -360,11 +349,7 @@
 		auto &child_types = StructType::GetChildTypes(*this);
 		string ret = "STRUCT(";
 		for (size_t i = 0; i < child_types.size(); i++) {
-<<<<<<< HEAD
-			ret += KeywordHelper::WriteOptionallyQuoted(child_types[i].first) + " " + child_types[i].second.ToString();
-=======
 			ret += StringUtil::Format("%s %s", SQLIdentifier(child_types[i].first), child_types[i].second);
->>>>>>> da69aeaa
 			if (i < child_types.size() - 1) {
 				ret += ", ";
 			}
@@ -830,8 +815,6 @@
 	virtual void FormatSerialize(FormatSerializer &serializer) const;
 	static shared_ptr<ExtraTypeInfo> FormatDeserialize(FormatDeserializer &source);
 
-<<<<<<< HEAD
-=======
 	template <class TARGET>
 	TARGET &Cast() {
 		D_ASSERT(dynamic_cast<TARGET *>(this));
@@ -843,7 +826,6 @@
 		return reinterpret_cast<const TARGET &>(*this);
 	}
 
->>>>>>> da69aeaa
 protected:
 	virtual bool EqualsInternal(ExtraTypeInfo *other_p) const {
 		// Do nothing
@@ -877,26 +859,6 @@
 		return true;
 	}
 	return false;
-}
-
-<<<<<<< HEAD
-void LogicalType::SetCatalog(LogicalType &type, TypeCatalogEntry *catalog_entry) {
-	auto info = type.AuxInfo();
-	if (!info) {
-		return;
-	}
-	((ExtraTypeInfo &)*info).catalog_entry = catalog_entry;
-}
-TypeCatalogEntry *LogicalType::GetCatalog(const LogicalType &type) {
-	auto info = type.AuxInfo();
-	if (!info) {
-		return nullptr;
-	}
-	return ((ExtraTypeInfo &)*info).catalog_entry;
-=======
-ExtraTypeInfoType LogicalType::GetExtraTypeInfoType(const ExtraTypeInfo &type) {
-	return type.type;
->>>>>>> da69aeaa
 }
 
 ExtraTypeInfoType LogicalType::GetExtraTypeInfoType(const ExtraTypeInfo &type) {
@@ -1226,8 +1188,8 @@
 	return StructType::GetChildTypes(type).size();
 }
 
-LogicalType LogicalType::STRUCT(const child_list_t<LogicalType> &children) {
-	auto info = make_shared<StructTypeInfo>(children);
+LogicalType LogicalType::STRUCT(child_list_t<LogicalType> children) {
+	auto info = make_shared<StructTypeInfo>(std::move(children));
 	return LogicalType(LogicalTypeId::STRUCT, std::move(info));
 }
 
@@ -1359,21 +1321,6 @@
 	      dict_type(EnumDictType::VECTOR_DICT), enum_name(std::move(enum_name_p)), dict_size(dict_size_p) {
 	}
 
-<<<<<<< HEAD
-	const EnumDictType &GetEnumDictType() {
-		return dict_type;
-	};
-	const string &GetEnumName() {
-		return enum_name;
-	};
-	const string GetSchemaName() const {
-		return catalog_entry ? catalog_entry->schema->name : "";
-	};
-	const Vector &GetValuesInsertOrder() {
-		return values_insert_order;
-	};
-	const idx_t &GetDictSize() {
-=======
 	const EnumDictType &GetEnumDictType() const {
 		return dict_type;
 	};
@@ -1387,7 +1334,6 @@
 		return values_insert_order;
 	};
 	const idx_t &GetDictSize() const {
->>>>>>> da69aeaa
 		return dict_size;
 	};
 	EnumTypeInfo(const EnumTypeInfo &) = delete;
@@ -1429,11 +1375,7 @@
 		ExtraTypeInfo::FormatSerialize(serializer);
 		serializer.WriteProperty("dict_size", dict_size);
 		serializer.WriteProperty("enum_name", enum_name);
-<<<<<<< HEAD
-		((Vector &)values_insert_order).FormatSerialize(serializer, dict_size);
-=======
 		((Vector &)values_insert_order).FormatSerialize(serializer, dict_size); // NOLINT - FIXME
->>>>>>> da69aeaa
 	}
 	Vector values_insert_order;
 
@@ -1447,11 +1389,7 @@
 
 void EnumType::Serialize(FieldWriter &writer, const ExtraTypeInfo &type_info, bool serialize_internals) {
 	D_ASSERT(type_info.type == ExtraTypeInfoType::ENUM_TYPE_INFO);
-<<<<<<< HEAD
-	auto &enum_info = (EnumTypeInfo &)type_info;
-=======
 	auto &enum_info = type_info.Cast<EnumTypeInfo>();
->>>>>>> da69aeaa
 	// Store Schema Name
 	writer.WriteString(enum_info.GetSchemaName());
 	// Store Enum Name
@@ -1464,11 +1402,7 @@
 		// Store Dictionary Size
 		writer.WriteField<uint32_t>(dict_size);
 		// Store Vector Order By Insertion
-<<<<<<< HEAD
-		((Vector &)enum_info.GetValuesInsertOrder()).Serialize(dict_size, writer.GetSerializer());
-=======
 		((Vector &)enum_info.GetValuesInsertOrder()).Serialize(dict_size, writer.GetSerializer()); // NOLINT - FIXME
->>>>>>> da69aeaa
 	}
 }
 
@@ -1509,11 +1443,7 @@
 		return make_shared<EnumTypeInfoTemplated>(std::move(enum_name), values_insert_order, size);
 	}
 
-<<<<<<< HEAD
-	string_map_t<T> &GetValues() {
-=======
 	const string_map_t<T> &GetValues() const {
->>>>>>> da69aeaa
 		return values;
 	}
 
@@ -1528,11 +1458,7 @@
 	D_ASSERT(type.id() == LogicalTypeId::ENUM);
 	auto info = type.AuxInfo();
 	D_ASSERT(info);
-<<<<<<< HEAD
-	return ((EnumTypeInfo &)*info).GetEnumName();
-=======
 	return info->Cast<EnumTypeInfo>().GetEnumName();
->>>>>>> da69aeaa
 }
 
 static PhysicalType EnumVectorDictType(idx_t size) {
@@ -1581,19 +1507,11 @@
 	auto info = type.AuxInfo();
 	switch (type.InternalType()) {
 	case PhysicalType::UINT8:
-<<<<<<< HEAD
-		return TemplatedGetPos(((EnumTypeInfoTemplated<uint8_t> &)*info).GetValues(), key);
-	case PhysicalType::UINT16:
-		return TemplatedGetPos(((EnumTypeInfoTemplated<uint16_t> &)*info).GetValues(), key);
-	case PhysicalType::UINT32:
-		return TemplatedGetPos(((EnumTypeInfoTemplated<uint32_t> &)*info).GetValues(), key);
-=======
 		return TemplatedGetPos(info->Cast<EnumTypeInfoTemplated<uint8_t>>().GetValues(), key);
 	case PhysicalType::UINT16:
 		return TemplatedGetPos(info->Cast<EnumTypeInfoTemplated<uint16_t>>().GetValues(), key);
 	case PhysicalType::UINT32:
 		return TemplatedGetPos(info->Cast<EnumTypeInfoTemplated<uint32_t>>().GetValues(), key);
->>>>>>> da69aeaa
 	default:
 		throw InternalException("ENUM can only have unsigned integers (except UINT64) as physical types");
 	}
@@ -1601,11 +1519,7 @@
 
 const string EnumType::GetValue(const Value &val) {
 	auto info = val.type().AuxInfo();
-<<<<<<< HEAD
-	auto &values_insert_order = ((EnumTypeInfo &)*info).GetValuesInsertOrder();
-=======
 	auto &values_insert_order = info->Cast<EnumTypeInfo>().GetValuesInsertOrder();
->>>>>>> da69aeaa
 	return StringValue::Get(values_insert_order.GetValue(val.GetValue<uint32_t>()));
 }
 
@@ -1613,22 +1527,14 @@
 	D_ASSERT(type.id() == LogicalTypeId::ENUM);
 	auto info = type.AuxInfo();
 	D_ASSERT(info);
-<<<<<<< HEAD
-	return ((EnumTypeInfo &)*info).GetValuesInsertOrder();
-=======
 	return info->Cast<EnumTypeInfo>().GetValuesInsertOrder();
->>>>>>> da69aeaa
 }
 
 idx_t EnumType::GetSize(const LogicalType &type) {
 	D_ASSERT(type.id() == LogicalTypeId::ENUM);
 	auto info = type.AuxInfo();
 	D_ASSERT(info);
-<<<<<<< HEAD
-	return ((EnumTypeInfo &)*info).GetDictSize();
-=======
 	return info->Cast<EnumTypeInfo>().GetDictSize();
->>>>>>> da69aeaa
 }
 
 void EnumType::SetCatalog(LogicalType &type, optional_ptr<TypeCatalogEntry> catalog_entry) {
@@ -1652,20 +1558,11 @@
 	return catalog_entry ? catalog_entry->schema.name : "";
 }
 
-string EnumType::GetSchemaName(const LogicalType &type) {
-	auto catalog_entry = EnumType::GetCatalog(type);
-	return catalog_entry ? catalog_entry->schema->name : "";
-}
-
 PhysicalType EnumType::GetPhysicalType(const LogicalType &type) {
 	D_ASSERT(type.id() == LogicalTypeId::ENUM);
 	auto aux_info = type.AuxInfo();
 	D_ASSERT(aux_info);
-<<<<<<< HEAD
-	auto &info = (EnumTypeInfo &)*aux_info;
-=======
 	auto &info = aux_info->Cast<EnumTypeInfo>();
->>>>>>> da69aeaa
 	D_ASSERT(info.GetEnumDictType() == EnumDictType::VECTOR_DICT);
 	return EnumVectorDictType(info.GetDictSize());
 }
@@ -1685,29 +1582,18 @@
 }
 void ExtraTypeInfo::FormatSerialize(FormatSerializer &serializer) const {
 	serializer.WriteProperty("type", type);
-<<<<<<< HEAD
-=======
 	// BREAKING: we used to write the alias last if there was additional type info, but now we write it second.
->>>>>>> da69aeaa
 	serializer.WriteProperty("alias", alias);
 }
 
 shared_ptr<ExtraTypeInfo> ExtraTypeInfo::FormatDeserialize(FormatDeserializer &deserializer) {
 	auto type = deserializer.ReadProperty<ExtraTypeInfoType>("type");
-<<<<<<< HEAD
-=======
 	auto alias = deserializer.ReadProperty<string>("alias");
 	// BREAKING: we used to read the alias last, but now we read it second.
->>>>>>> da69aeaa
 
 	shared_ptr<ExtraTypeInfo> result;
 	switch (type) {
 	case ExtraTypeInfoType::INVALID_TYPE_INFO: {
-<<<<<<< HEAD
-		string alias;
-		deserializer.ReadOptionalProperty("alias", alias);
-=======
->>>>>>> da69aeaa
 		if (!alias.empty()) {
 			return make_shared<ExtraTypeInfo>(type, alias);
 		}
@@ -1751,18 +1637,10 @@
 	case ExtraTypeInfoType::AGGREGATE_STATE_TYPE_INFO:
 		result = AggregateStateTypeInfo::FormatDeserialize(deserializer);
 		break;
-<<<<<<< HEAD
-
 	default:
 		throw InternalException("Unimplemented type info in ExtraTypeInfo::Deserialize");
 	}
-	deserializer.ReadOptionalPropertyOrDefault("alias", result->alias, string());
-=======
-	default:
-		throw InternalException("Unimplemented type info in ExtraTypeInfo::Deserialize");
-	}
 	result->alias = alias;
->>>>>>> da69aeaa
 	return result;
 }
 
@@ -1805,11 +1683,7 @@
 			// See if the serializer has a catalog
 			auto catalog = reader.GetSource().GetCatalog();
 			if (catalog) {
-<<<<<<< HEAD
-				auto enum_type = catalog->GetType(client_context, schema_name, enum_name, true);
-=======
 				auto enum_type = catalog->GetType(client_context, schema_name, enum_name, OnEntryNotFound::RETURN_NULL);
->>>>>>> da69aeaa
 				if (enum_type != LogicalType::INVALID) {
 					extra_info = enum_type.GetAuxInfoShrPtr();
 				}
