#include "duckdb/common/types/string_heap.hpp"

#include "duckdb/common/types/string_type.hpp"
#include "duckdb/common/algorithm.hpp"
#include "duckdb/common/exception.hpp"
#include "utf8proc_wrapper.hpp"

#include <cstring>

namespace duckdb {

StringHeap::StringHeap(Allocator &allocator) : allocator(allocator) {
}

void StringHeap::Destroy() {
	allocator.Destroy();
}

void StringHeap::Move(StringHeap &other) {
	other.allocator.Move(allocator);
}

string_t StringHeap::AddString(const char *data, idx_t len) {
	D_ASSERT(Utf8Proc::Analyze(data, len) != UnicodeType::INVALID);
	return AddBlob(data, len);
}

string_t StringHeap::AddString(const char *data) {
	return AddString(data, strlen(data));
}

string_t StringHeap::AddString(const string &data) {
	return AddString(data.c_str(), data.size());
}

string_t StringHeap::AddString(const string_t &data) {
	return AddString(data.GetData(), data.GetSize());
}

string_t StringHeap::AddBlob(const char *data, idx_t len) {
	auto insert_string = EmptyString(len);
	auto insert_pos = insert_string.GetDataWriteable();
	memcpy(insert_pos, data, len);
	insert_string.Finalize();
	return insert_string;
}

string_t StringHeap::AddBlob(const string_t &data) {
	return AddBlob(data.GetData(), data.GetSize());
}

string_t StringHeap::EmptyString(idx_t len) {
	D_ASSERT(len > string_t::INLINE_LENGTH);
<<<<<<< HEAD
	auto insert_pos = (const char *)allocator.Allocate(len);
=======
	auto insert_pos = const_char_ptr_cast(allocator.Allocate(len));
>>>>>>> da69aeaa
	return string_t(insert_pos, len);
}

} // namespace duckdb<|MERGE_RESOLUTION|>--- conflicted
+++ resolved
@@ -51,11 +51,7 @@
 
 string_t StringHeap::EmptyString(idx_t len) {
 	D_ASSERT(len > string_t::INLINE_LENGTH);
-<<<<<<< HEAD
-	auto insert_pos = (const char *)allocator.Allocate(len);
-=======
 	auto insert_pos = const_char_ptr_cast(allocator.Allocate(len));
->>>>>>> da69aeaa
 	return string_t(insert_pos, len);
 }
 
