#include "parser/expression/subquery_expression.hpp"

#include "common/exception.hpp"
#include "common/serializer.hpp"

using namespace duckdb;
using namespace std;

unique_ptr<Expression> SubqueryExpression::Copy() {
	auto copy = make_unique<SubqueryExpression>();
	copy->CopyProperties(*this);
	copy->subquery = subquery->Copy();
	copy->subquery_type = subquery_type;
<<<<<<< HEAD
	copy->child = child ? child->Copy() : nullptr;
	copy->comparison_type = comparison_type;
	return copy;
=======
	return move(copy);
>>>>>>> 3342e445
}

void SubqueryExpression::Serialize(Serializer &serializer) {
	Expression::Serialize(serializer);
	serializer.Write<SubqueryType>(subquery_type);
	subquery->Serialize(serializer);
	serializer.WriteOptional(child);
	serializer.Write<ExpressionType>(comparison_type);
}

unique_ptr<Expression> SubqueryExpression::Deserialize(ExpressionType type, TypeId return_type, Deserializer &source) {
	auto subquery_type = source.Read<SubqueryType>();
	auto subquery = QueryNode::Deserialize(source);

	auto expression = make_unique<SubqueryExpression>();
	expression->subquery_type = subquery_type;
	expression->subquery = move(subquery);
<<<<<<< HEAD
	expression->child = source.ReadOptional<Expression>();
	expression->comparison_type = source.Read<ExpressionType>();
	return expression;
=======
	return move(expression);
>>>>>>> 3342e445
}

bool SubqueryExpression::Equals(const Expression *other_) const {
	if (!Expression::Equals(other_)) {
		return false;
	}
	auto other = reinterpret_cast<const SubqueryExpression *>(other_);
	if (!other) {
		return false;
	}
	if (!subquery || !other->subquery) {
		return false;
	}
	return subquery_type == other->subquery_type && subquery->Equals(other->subquery.get());
}

size_t SubqueryExpression::ChildCount() const {
	return child ? 1 : 0;
}

Expression *SubqueryExpression::GetChild(size_t index) const {
	assert(index == 0 && child);
	return child.get();
}

void SubqueryExpression::ReplaceChild(std::function<unique_ptr<Expression>(unique_ptr<Expression> expression)> callback,
                                      size_t index) {
	assert(index == 0 && child);
	child = callback(move(child));
}<|MERGE_RESOLUTION|>--- conflicted
+++ resolved
@@ -11,13 +11,9 @@
 	copy->CopyProperties(*this);
 	copy->subquery = subquery->Copy();
 	copy->subquery_type = subquery_type;
-<<<<<<< HEAD
 	copy->child = child ? child->Copy() : nullptr;
 	copy->comparison_type = comparison_type;
-	return copy;
-=======
 	return move(copy);
->>>>>>> 3342e445
 }
 
 void SubqueryExpression::Serialize(Serializer &serializer) {
@@ -35,13 +31,9 @@
 	auto expression = make_unique<SubqueryExpression>();
 	expression->subquery_type = subquery_type;
 	expression->subquery = move(subquery);
-<<<<<<< HEAD
 	expression->child = source.ReadOptional<Expression>();
 	expression->comparison_type = source.Read<ExpressionType>();
-	return expression;
-=======
 	return move(expression);
->>>>>>> 3342e445
 }
 
 bool SubqueryExpression::Equals(const Expression *other_) const {
