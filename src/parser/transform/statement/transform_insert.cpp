--- conflicted
+++ resolved
@@ -22,26 +22,10 @@
 	return std::move(result);
 }
 
-<<<<<<< HEAD
-unique_ptr<InsertStatement> Transformer::TransformInsert(duckdb_libpgquery::PGNode *node) {
-	auto stmt = reinterpret_cast<duckdb_libpgquery::PGInsertStmt *>(node);
-	D_ASSERT(stmt);
-
-	if (!stmt->selectStmt) {
-		// TODO: This should be easy to add, we already support DEFAULT in the values list,
-		// this could probably just be transformed into VALUES (DEFAULT, DEFAULT, DEFAULT, ..) in the Binder
-		throw ParserException("DEFAULT VALUES clause is not supported!");
-	}
-
-	auto result = make_uniq<InsertStatement>();
-	if (stmt->withClause) {
-		TransformCTE(reinterpret_cast<duckdb_libpgquery::PGWithClause *>(stmt->withClause), result->cte_map);
-=======
 unique_ptr<InsertStatement> Transformer::TransformInsert(duckdb_libpgquery::PGInsertStmt &stmt) {
 	auto result = make_uniq<InsertStatement>();
 	if (stmt.withClause) {
 		TransformCTE(*PGPointerCast<duckdb_libpgquery::PGWithClause>(stmt.withClause), result->cte_map);
->>>>>>> da69aeaa
 	}
 
 	// first check if there are any columns specified
