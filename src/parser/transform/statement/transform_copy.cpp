--- conflicted
+++ resolved
@@ -10,35 +10,6 @@
 #include <cstring>
 
 namespace duckdb {
-
-static Value ConstructValueFromFunction(const ParsedExpression &expr) {
-	// We have to construct it like this because we don't have the ClientContext for binding/executing the expr here
-	switch (expr.type) {
-	case ExpressionType::FUNCTION: {
-		auto &function = expr.Cast<FunctionExpression>();
-		if (function.function_name == "struct_pack") {
-			unordered_set<string> unique_names;
-			child_list_t<Value> values;
-			values.reserve(function.children.size());
-			for (const auto &child : function.children) {
-				if (!unique_names.insert(child->alias).second) {
-					throw BinderException("Duplicate struct entry name \"%s\"", child->alias);
-				}
-				values.emplace_back(child->alias, ConstructValueFromFunction(*child));
-			}
-			return Value::STRUCT(std::move(values));
-		} else {
-			throw ParserException("Unsupported function in COPY options: %s", function.function_name);
-		}
-	}
-	case ExpressionType::VALUE_CONSTANT: {
-		auto &constant = expr.Cast<ConstantExpression>();
-		return constant.value;
-	}
-	default:
-		throw ParserException("Unsupported expression in COPY options: %s", expr.ToString());
-	}
-}
 
 void Transformer::TransformCopyOptions(CopyInfo &info, optional_ptr<duckdb_libpgquery::PGList> options) {
 	if (!options) {
@@ -81,16 +52,12 @@
 		case duckdb_libpgquery::T_PGFuncCall: {
 			auto func_call = PGPointerCast<duckdb_libpgquery::PGFuncCall>(def_elem->arg);
 			auto func_expr = TransformFuncCall(*func_call);
-<<<<<<< HEAD
-			info.options[def_elem->defname].push_back(ConstructValueFromFunction(*func_expr));
-=======
 
 			Value value;
 			if (!Transformer::ConstructConstantFromExpression(*func_expr, value)) {
 				throw ParserException("Unsupported expression in COPY options: %s", func_expr->ToString());
 			}
 			info.options[def_elem->defname].push_back(std::move(value));
->>>>>>> 0e0fd210
 			break;
 		}
 		default: {
