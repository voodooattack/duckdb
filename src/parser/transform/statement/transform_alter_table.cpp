#include "duckdb/parser/constraint.hpp"
#include "duckdb/parser/expression/cast_expression.hpp"
#include "duckdb/parser/expression/columnref_expression.hpp"
#include "duckdb/parser/statement/alter_statement.hpp"
#include "duckdb/parser/transformer.hpp"

namespace duckdb {

OnEntryNotFound Transformer::TransformOnEntryNotFound(bool missing_ok) {
	return missing_ok ? OnEntryNotFound::RETURN_NULL : OnEntryNotFound::THROW_EXCEPTION;
}

unique_ptr<AlterStatement> Transformer::TransformAlter(duckdb_libpgquery::PGAlterTableStmt &stmt) {
	D_ASSERT(stmt.relation);

	if (stmt.cmds->length != 1) {
		throw ParserException("Only one ALTER command per statement is supported");
	}

	auto result = make_uniq<AlterStatement>();
<<<<<<< HEAD
	auto qname = TransformQualifiedName(stmt->relation);
=======
	auto qname = TransformQualifiedName(*stmt.relation);
>>>>>>> da69aeaa

	// first we check the type of ALTER
	for (auto c = stmt.cmds->head; c != nullptr; c = c->next) {
		auto command = reinterpret_cast<duckdb_libpgquery::PGAlterTableCmd *>(lfirst(c));
		AlterEntryData data(qname.catalog, qname.schema, qname.name, TransformOnEntryNotFound(stmt.missing_ok));
		// TODO: Include more options for command->subtype
		switch (command->subtype) {
		case duckdb_libpgquery::PG_AT_AddColumn: {
			auto cdef = PGPointerCast<duckdb_libpgquery::PGColumnDef>(command->def);

			if (stmt.relkind != duckdb_libpgquery::PG_OBJECT_TABLE) {
				throw ParserException("Adding columns is only supported for tables");
			}
			if (cdef->category == duckdb_libpgquery::COL_GENERATED) {
				throw ParserException("Adding generated columns after table creation is not supported yet");
			}
			auto centry = TransformColumnDefinition(*cdef);

			if (cdef->constraints) {
				for (auto constr = cdef->constraints->head; constr != nullptr; constr = constr->next) {
					auto constraint = TransformConstraint(constr, centry, 0);
					if (!constraint) {
						continue;
					}
					throw ParserException("Adding columns with constraints not yet supported");
				}
			}
			result->info = make_uniq<AddColumnInfo>(std::move(data), std::move(centry), command->missing_ok);
			break;
		}
		case duckdb_libpgquery::PG_AT_DropColumn: {
			bool cascade = command->behavior == duckdb_libpgquery::PG_DROP_CASCADE;

			if (stmt.relkind != duckdb_libpgquery::PG_OBJECT_TABLE) {
				throw ParserException("Dropping columns is only supported for tables");
			}
			result->info = make_uniq<RemoveColumnInfo>(std::move(data), command->name, command->missing_ok, cascade);
			break;
		}
		case duckdb_libpgquery::PG_AT_ColumnDefault: {
			auto expr = TransformExpression(command->def);

			if (stmt.relkind != duckdb_libpgquery::PG_OBJECT_TABLE) {
				throw ParserException("Alter column's default is only supported for tables");
			}
			result->info = make_uniq<SetDefaultInfo>(std::move(data), command->name, std::move(expr));
			break;
		}
		case duckdb_libpgquery::PG_AT_AlterColumnType: {
			auto cdef = PGPointerCast<duckdb_libpgquery::PGColumnDef>(command->def);
			auto column_definition = TransformColumnDefinition(*cdef);
			unique_ptr<ParsedExpression> expr;

			if (stmt.relkind != duckdb_libpgquery::PG_OBJECT_TABLE) {
				throw ParserException("Alter column's type is only supported for tables");
			}
			if (cdef->raw_default) {
				expr = TransformExpression(cdef->raw_default);
			} else {
				auto colref = make_uniq<ColumnRefExpression>(command->name);
				expr = make_uniq<CastExpression>(column_definition.Type(), std::move(colref));
			}
			result->info = make_uniq<ChangeColumnTypeInfo>(std::move(data), command->name, column_definition.Type(),
			                                               std::move(expr));
			break;
		}
		case duckdb_libpgquery::PG_AT_SetNotNull: {
			result->info = make_uniq<SetNotNullInfo>(std::move(data), command->name);
			break;
		}
		case duckdb_libpgquery::PG_AT_DropNotNull: {
			result->info = make_uniq<DropNotNullInfo>(std::move(data), command->name);
			break;
		}
		case duckdb_libpgquery::PG_AT_DropConstraint:
		default:
			throw NotImplementedException("ALTER TABLE option not supported yet!");
		}
	}

	return result;
}

} // namespace duckdb<|MERGE_RESOLUTION|>--- conflicted
+++ resolved
@@ -18,11 +18,7 @@
 	}
 
 	auto result = make_uniq<AlterStatement>();
-<<<<<<< HEAD
-	auto qname = TransformQualifiedName(stmt->relation);
-=======
 	auto qname = TransformQualifiedName(*stmt.relation);
->>>>>>> da69aeaa
 
 	// first we check the type of ALTER
 	for (auto c = stmt.cmds->head; c != nullptr; c = c->next) {
