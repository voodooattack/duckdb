#include "duckdb/execution/operator/persistent/physical_update.hpp"

#include "duckdb/catalog/catalog_entry/table_catalog_entry.hpp"
#include "duckdb/common/types/column/column_data_collection.hpp"
#include "duckdb/common/vector_operations/vector_operations.hpp"
#include "duckdb/execution/expression_executor.hpp"
#include "duckdb/main/client_context.hpp"
#include "duckdb/parallel/thread_context.hpp"
#include "duckdb/planner/expression/bound_reference_expression.hpp"
#include "duckdb/storage/data_table.hpp"

namespace duckdb {

PhysicalUpdate::PhysicalUpdate(vector<LogicalType> types, TableCatalogEntry &tableref, DataTable &table,
                               vector<PhysicalIndex> columns, vector<unique_ptr<Expression>> expressions,
                               vector<unique_ptr<Expression>> bound_defaults, idx_t estimated_cardinality,
                               bool return_chunk)
    : PhysicalOperator(PhysicalOperatorType::UPDATE, std::move(types), estimated_cardinality), tableref(tableref),
      table(table), columns(std::move(columns)), expressions(std::move(expressions)),
      bound_defaults(std::move(bound_defaults)), return_chunk(return_chunk) {
}

//===--------------------------------------------------------------------===//
// Sink
//===--------------------------------------------------------------------===//
class UpdateGlobalState : public GlobalSinkState {
public:
	explicit UpdateGlobalState(ClientContext &context, const vector<LogicalType> &return_types)
	    : updated_count(0), return_collection(context, return_types) {
	}

	mutex lock;
	idx_t updated_count;
	unordered_set<row_t> updated_columns;
	ColumnDataCollection return_collection;
};

class UpdateLocalState : public LocalSinkState {
public:
	UpdateLocalState(ClientContext &context, const vector<unique_ptr<Expression>> &expressions,
	                 const vector<LogicalType> &table_types, const vector<unique_ptr<Expression>> &bound_defaults)
	    : default_executor(context, bound_defaults) {
		// initialize the update chunk
		auto &allocator = Allocator::Get(context);
		vector<LogicalType> update_types;
		update_types.reserve(expressions.size());
		for (auto &expr : expressions) {
			update_types.push_back(expr->return_type);
		}
		update_chunk.Initialize(allocator, update_types);
		// initialize the mock chunk
		mock_chunk.Initialize(allocator, table_types);
	}

	DataChunk update_chunk;
	DataChunk mock_chunk;
	ExpressionExecutor default_executor;
};

<<<<<<< HEAD
SinkResultType PhysicalUpdate::Sink(ExecutionContext &context, GlobalSinkState &state, LocalSinkState &lstate,
                                    DataChunk &chunk) const {
	auto &gstate = state.Cast<UpdateGlobalState>();
	auto &ustate = lstate.Cast<UpdateLocalState>();
=======
SinkResultType PhysicalUpdate::Sink(ExecutionContext &context, DataChunk &chunk, OperatorSinkInput &input) const {
	auto &gstate = input.global_state.Cast<UpdateGlobalState>();
	auto &lstate = input.local_state.Cast<UpdateLocalState>();
>>>>>>> da69aeaa

	DataChunk &update_chunk = lstate.update_chunk;
	DataChunk &mock_chunk = lstate.mock_chunk;

	chunk.Flatten();
	lstate.default_executor.SetChunk(chunk);

	// update data in the base table
	// the row ids are given to us as the last column of the child chunk
	auto &row_ids = chunk.data[chunk.ColumnCount() - 1];
	update_chunk.Reset();
	update_chunk.SetCardinality(chunk);

	for (idx_t i = 0; i < expressions.size(); i++) {
		if (expressions[i]->type == ExpressionType::VALUE_DEFAULT) {
			// default expression, set to the default value of the column
			lstate.default_executor.ExecuteExpression(columns[i].index, update_chunk.data[i]);
		} else {
			D_ASSERT(expressions[i]->type == ExpressionType::BOUND_REF);
			// index into child chunk
			auto &binding = expressions[i]->Cast<BoundReferenceExpression>();
			update_chunk.data[i].Reference(chunk.data[binding.index]);
		}
	}

	lock_guard<mutex> glock(gstate.lock);
	if (update_is_del_and_insert) {
		// index update or update on complex type, perform a delete and an append instead

		// figure out which rows have not yet been deleted in this update
		// this is required since we might see the same row_id multiple times
		// in the case of an UPDATE query that e.g. has joins
		auto row_id_data = FlatVector::GetData<row_t>(row_ids);
		SelectionVector sel(STANDARD_VECTOR_SIZE);
		idx_t update_count = 0;
		for (idx_t i = 0; i < update_chunk.size(); i++) {
			auto row_id = row_id_data[i];
			if (gstate.updated_columns.find(row_id) == gstate.updated_columns.end()) {
				gstate.updated_columns.insert(row_id);
				sel.set_index(update_count++, i);
			}
		}
		if (update_count != update_chunk.size()) {
			// we need to slice here
			update_chunk.Slice(sel, update_count);
		}
		table.Delete(tableref, context.client, row_ids, update_chunk.size());
		// for the append we need to arrange the columns in a specific manner (namely the "standard table order")
		mock_chunk.SetCardinality(update_chunk);
		for (idx_t i = 0; i < columns.size(); i++) {
			mock_chunk.data[columns[i].index].Reference(update_chunk.data[i]);
		}
		table.LocalAppend(tableref, context.client, mock_chunk);
	} else {
		if (return_chunk) {
			mock_chunk.SetCardinality(update_chunk);
			for (idx_t i = 0; i < columns.size(); i++) {
				mock_chunk.data[columns[i].index].Reference(update_chunk.data[i]);
			}
		}
		table.Update(tableref, context.client, row_ids, columns, update_chunk);
	}

	if (return_chunk) {
		gstate.return_collection.Append(mock_chunk);
	}

	gstate.updated_count += chunk.size();

	return SinkResultType::NEED_MORE_INPUT;
}

unique_ptr<GlobalSinkState> PhysicalUpdate::GetGlobalSinkState(ClientContext &context) const {
	return make_uniq<UpdateGlobalState>(context, GetTypes());
}

unique_ptr<LocalSinkState> PhysicalUpdate::GetLocalSinkState(ExecutionContext &context) const {
	return make_uniq<UpdateLocalState>(context.client, expressions, table.GetTypes(), bound_defaults);
}

void PhysicalUpdate::Combine(ExecutionContext &context, GlobalSinkState &gstate, LocalSinkState &lstate) const {
	auto &state = lstate.Cast<UpdateLocalState>();
	auto &client_profiler = QueryProfiler::Get(context.client);
	context.thread.profiler.Flush(*this, state.default_executor, "default_executor", 1);
	client_profiler.Flush(context.thread.profiler);
}

//===--------------------------------------------------------------------===//
// Source
//===--------------------------------------------------------------------===//
class UpdateSourceState : public GlobalSourceState {
public:
	explicit UpdateSourceState(const PhysicalUpdate &op) {
		if (op.return_chunk) {
			D_ASSERT(op.sink_state);
			auto &g = op.sink_state->Cast<UpdateGlobalState>();
			g.return_collection.InitializeScan(scan_state);
		}
	}

	ColumnDataScanState scan_state;
};

unique_ptr<GlobalSourceState> PhysicalUpdate::GetGlobalSourceState(ClientContext &context) const {
	return make_uniq<UpdateSourceState>(*this);
}

<<<<<<< HEAD
void PhysicalUpdate::GetData(ExecutionContext &context, DataChunk &chunk, GlobalSourceState &gstate,
                             LocalSourceState &lstate) const {
	auto &state = gstate.Cast<UpdateSourceState>();
	auto &g = sink_state->Cast<UpdateGlobalState>();
	if (state.finished) {
		return;
	}
=======
SourceResultType PhysicalUpdate::GetData(ExecutionContext &context, DataChunk &chunk,
                                         OperatorSourceInput &input) const {
	auto &state = input.global_state.Cast<UpdateSourceState>();
	auto &g = sink_state->Cast<UpdateGlobalState>();
>>>>>>> da69aeaa
	if (!return_chunk) {
		chunk.SetCardinality(1);
		chunk.SetValue(0, 0, Value::BIGINT(g.updated_count));
		return SourceResultType::FINISHED;
	}

	g.return_collection.Scan(state.scan_state, chunk);

	return chunk.size() == 0 ? SourceResultType::FINISHED : SourceResultType::HAVE_MORE_OUTPUT;
}

} // namespace duckdb<|MERGE_RESOLUTION|>--- conflicted
+++ resolved
@@ -57,16 +57,9 @@
 	ExpressionExecutor default_executor;
 };
 
-<<<<<<< HEAD
-SinkResultType PhysicalUpdate::Sink(ExecutionContext &context, GlobalSinkState &state, LocalSinkState &lstate,
-                                    DataChunk &chunk) const {
-	auto &gstate = state.Cast<UpdateGlobalState>();
-	auto &ustate = lstate.Cast<UpdateLocalState>();
-=======
 SinkResultType PhysicalUpdate::Sink(ExecutionContext &context, DataChunk &chunk, OperatorSinkInput &input) const {
 	auto &gstate = input.global_state.Cast<UpdateGlobalState>();
 	auto &lstate = input.local_state.Cast<UpdateLocalState>();
->>>>>>> da69aeaa
 
 	DataChunk &update_chunk = lstate.update_chunk;
 	DataChunk &mock_chunk = lstate.mock_chunk;
@@ -174,20 +167,10 @@
 	return make_uniq<UpdateSourceState>(*this);
 }
 
-<<<<<<< HEAD
-void PhysicalUpdate::GetData(ExecutionContext &context, DataChunk &chunk, GlobalSourceState &gstate,
-                             LocalSourceState &lstate) const {
-	auto &state = gstate.Cast<UpdateSourceState>();
-	auto &g = sink_state->Cast<UpdateGlobalState>();
-	if (state.finished) {
-		return;
-	}
-=======
 SourceResultType PhysicalUpdate::GetData(ExecutionContext &context, DataChunk &chunk,
                                          OperatorSourceInput &input) const {
 	auto &state = input.global_state.Cast<UpdateSourceState>();
 	auto &g = sink_state->Cast<UpdateGlobalState>();
->>>>>>> da69aeaa
 	if (!return_chunk) {
 		chunk.SetCardinality(1);
 		chunk.SetValue(0, 0, Value::BIGINT(g.updated_count));
