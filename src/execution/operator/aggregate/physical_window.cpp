--- conflicted
+++ resolved
@@ -25,68 +25,6 @@
 
 namespace duckdb {
 
-<<<<<<< HEAD
-=======
-class WindowGlobalHashGroup {
-public:
-	using GlobalSortStatePtr = unique_ptr<GlobalSortState>;
-	using LocalSortStatePtr = unique_ptr<LocalSortState>;
-	using Orders = vector<BoundOrderByNode>;
-	using Types = vector<LogicalType>;
-
-	WindowGlobalHashGroup(BufferManager &buffer_manager, const Orders &partitions, const Orders &orders,
-	                      const Types &payload_types, bool external)
-	    : count(0) {
-
-		RowLayout payload_layout;
-		payload_layout.Initialize(payload_types);
-		global_sort = make_uniq<GlobalSortState>(buffer_manager, orders, payload_layout);
-		global_sort->external = external;
-
-		partition_layout = global_sort->sort_layout.GetPrefixComparisonLayout(partitions.size());
-	}
-
-	void ComputeMasks(ValidityMask &partition_mask, ValidityMask &order_mask);
-
-	GlobalSortStatePtr global_sort;
-	atomic<idx_t> count;
-
-	// Mask computation
-	SortLayout partition_layout;
-};
-
-void WindowGlobalHashGroup::ComputeMasks(ValidityMask &partition_mask, ValidityMask &order_mask) {
-	D_ASSERT(count > 0);
-
-	//	Set up a comparator for the partition subset
-	const auto partition_size = partition_layout.comparison_size;
-
-	SBIterator prev(*global_sort, ExpressionType::COMPARE_LESSTHAN);
-	SBIterator curr(*global_sort, ExpressionType::COMPARE_LESSTHAN);
-
-	partition_mask.SetValidUnsafe(0);
-	order_mask.SetValidUnsafe(0);
-	for (++curr; curr.GetIndex() < count; ++curr) {
-		//	Compare the partition subset first because if that differs, then so does the full ordering
-		int part_cmp = 0;
-		if (partition_layout.all_constant) {
-			part_cmp = FastMemcmp(prev.entry_ptr, curr.entry_ptr, partition_size);
-		} else {
-			part_cmp = Comparators::CompareTuple(prev.scan, curr.scan, prev.entry_ptr, curr.entry_ptr, partition_layout,
-			                                     prev.external);
-		}
-
-		if (part_cmp) {
-			partition_mask.SetValidUnsafe(curr.GetIndex());
-			order_mask.SetValidUnsafe(curr.GetIndex());
-		} else if (prev.Compare(curr)) {
-			order_mask.SetValidUnsafe(curr.GetIndex());
-		}
-		++prev;
-	}
-}
-
->>>>>>> 411691d7
 //	Global sink state
 class WindowGlobalSinkState : public GlobalSinkState {
 public:
@@ -97,7 +35,7 @@
 		D_ASSERT(op.select_list[0]->GetExpressionClass() == ExpressionClass::BOUND_WINDOW);
 		auto wexpr = reinterpret_cast<BoundWindowExpression *>(op.select_list[0].get());
 
-		global_partition = make_unique<PartitionGlobalSinkState>(context, wexpr->partitions, wexpr->orders, op.children[0]->types, wexpr->partitions_stats, op.estimated_cardinality);
+		global_partition = make_uniq<PartitionGlobalSinkState>(context, wexpr->partitions, wexpr->orders, op.children[0]->types, wexpr->partitions_stats, op.estimated_cardinality);
 	}
 
 	const PhysicalWindow &op;
@@ -106,185 +44,15 @@
 	unique_ptr<PartitionGlobalSinkState> global_partition;
 };
 
-<<<<<<< HEAD
-=======
-void WindowGlobalSinkState::ResizeGroupingData(idx_t cardinality) {
-	//	Have we started to combine? Then just live with it.
-	if (grouping_data && !grouping_data->GetPartitions().empty()) {
-		return;
-	}
-	//	Is the average partition size too large?
-	const idx_t partition_size = STANDARD_ROW_GROUPS_SIZE;
-	const auto bits = grouping_data ? grouping_data->GetRadixBits() : 0;
-	auto new_bits = bits ? bits : 4;
-	while (new_bits < 10 && (cardinality / RadixPartitioning::NumberOfPartitions(new_bits)) > partition_size) {
-		++new_bits;
-	}
-
-	// Repartition the grouping data
-	if (new_bits != bits) {
-		const auto hash_col_idx = payload_types.size();
-		grouping_data = make_uniq<RadixPartitionedColumnData>(context, grouping_types, new_bits, hash_col_idx);
-	}
-}
-
-void WindowGlobalSinkState::SyncLocalPartition(GroupingPartition &local_partition, GroupingAppend &local_append) {
-	// We are done if the local_partition is right sized.
-	auto local_radix = (RadixPartitionedColumnData *)local_partition.get();
-	if (local_radix->GetRadixBits() == grouping_data->GetRadixBits()) {
-		return;
-	}
-
-	// If the local partition is now too small, flush it and reallocate
-	auto new_partition = grouping_data->CreateShared();
-	auto new_append = make_uniq<PartitionedColumnDataAppendState>();
-	new_partition->InitializeAppendState(*new_append);
-
-	local_partition->FlushAppendState(*local_append);
-	auto &local_groups = local_partition->GetPartitions();
-	for (auto &local_group : local_groups) {
-		ColumnDataScanState scanner;
-		local_group->InitializeScan(scanner);
-
-		DataChunk scan_chunk;
-		local_group->InitializeScanChunk(scan_chunk);
-		for (scan_chunk.Reset(); local_group->Scan(scanner, scan_chunk); scan_chunk.Reset()) {
-			new_partition->Append(*new_append, scan_chunk);
-		}
-	}
-
-	// The append state has stale pointers to the old local partition, so nuke it from orbit.
-	new_partition->FlushAppendState(*new_append);
-
-	local_partition = std::move(new_partition);
-	local_append = make_uniq<PartitionedColumnDataAppendState>();
-	local_partition->InitializeAppendState(*local_append);
-}
-
-void WindowGlobalSinkState::UpdateLocalPartition(GroupingPartition &local_partition, GroupingAppend &local_append) {
-	// Make sure grouping_data doesn't change under us.
-	lock_guard<mutex> guard(lock);
-
-	if (!local_partition) {
-		local_partition = grouping_data->CreateShared();
-		local_append = make_uniq<PartitionedColumnDataAppendState>();
-		local_partition->InitializeAppendState(*local_append);
-		return;
-	}
-
-	// 	Grow the groups if they are too big
-	ResizeGroupingData(count);
-
-	//	Sync local partition to have the same bit count
-	SyncLocalPartition(local_partition, local_append);
-}
-
-void WindowGlobalSinkState::CombineLocalPartition(GroupingPartition &local_partition, GroupingAppend &local_append) {
-	if (!local_partition) {
-		return;
-	}
-	local_partition->FlushAppendState(*local_append);
-
-	// Make sure grouping_data doesn't change under us.
-	// Combine has an internal mutex, so this is single-threaded anyway.
-	lock_guard<mutex> guard(lock);
-	SyncLocalPartition(local_partition, local_append);
-	grouping_data->Combine(*local_partition);
-}
-
-void WindowGlobalSinkState::BuildSortState(ColumnDataCollection &group_data, WindowGlobalHashGroup &hash_group) {
-	auto &global_sort = *hash_group.global_sort;
-
-	//	 Set up the sort expression computation.
-	vector<LogicalType> sort_types;
-	ExpressionExecutor executor(context);
-	for (auto &order : orders) {
-		auto &oexpr = order.expression;
-		sort_types.emplace_back(oexpr->return_type);
-		executor.AddExpression(*oexpr);
-	}
-	DataChunk sort_chunk;
-	sort_chunk.Initialize(allocator, sort_types);
-
-	// Copy the data from the group into the sort code.
-	LocalSortState local_sort;
-	local_sort.Initialize(global_sort, global_sort.buffer_manager);
-
-	//	Strip hash column
-	DataChunk payload_chunk;
-	payload_chunk.Initialize(allocator, payload_types);
-
-	vector<column_t> column_ids;
-	column_ids.reserve(payload_types.size());
-	for (column_t i = 0; i < payload_types.size(); ++i) {
-		column_ids.emplace_back(i);
-	}
-	ColumnDataConsumer scanner(group_data, column_ids);
-	ColumnDataConsumerScanState chunk_state;
-	chunk_state.current_chunk_state.properties = ColumnDataScanProperties::ALLOW_ZERO_COPY;
-	scanner.InitializeScan();
-	for (auto chunk_idx = scanner.ChunkCount(); chunk_idx-- > 0;) {
-		if (!scanner.AssignChunk(chunk_state)) {
-			break;
-		}
-		scanner.ScanChunk(chunk_state, payload_chunk);
-
-		sort_chunk.Reset();
-		executor.Execute(payload_chunk, sort_chunk);
-
-		local_sort.SinkChunk(sort_chunk, payload_chunk);
-		if (local_sort.SizeInBytes() > memory_per_thread) {
-			local_sort.Sort(global_sort, true);
-		}
-		scanner.FinishChunk(chunk_state);
-	}
-
-	global_sort.AddLocalState(local_sort);
-
-	hash_group.count += group_data.Count();
-}
-
->>>>>>> 411691d7
 //	Per-thread sink state
 class WindowLocalSinkState : public LocalSinkState {
 public:
 	WindowLocalSinkState(ClientContext &context, const WindowGlobalSinkState &gstate) {
-		local_partition = make_unique<PartitionLocalSinkState>(context, *gstate.global_partition);
-	}
-
-<<<<<<< HEAD
+		local_partition = make_uniq<PartitionLocalSinkState>(context, *gstate.global_partition);
+	}
+
 	void Sink(DataChunk &input_chunk) {
 		local_partition->Sink(input_chunk);
-=======
-void WindowLocalSinkState::Sink(DataChunk &input_chunk, WindowGlobalSinkState &gstate) {
-	gstate.count += input_chunk.size();
-
-	// OVER()
-	if (sort_cols == 0) {
-		//	No sorts, so build paged row chunks
-		if (!rows) {
-			const auto entry_size = payload_layout.GetRowWidth();
-			const auto capacity = MaxValue<idx_t>(STANDARD_VECTOR_SIZE, (Storage::BLOCK_SIZE / entry_size) + 1);
-			rows = make_uniq<RowDataCollection>(gstate.buffer_manager, capacity, entry_size);
-			strings = make_uniq<RowDataCollection>(gstate.buffer_manager, (idx_t)Storage::BLOCK_SIZE, 1, true);
-		}
-		const auto row_count = input_chunk.size();
-		const auto row_sel = FlatVector::IncrementalSelectionVector();
-		Vector addresses(LogicalType::POINTER);
-		auto key_locations = FlatVector::GetData<data_ptr_t>(addresses);
-		const auto prev_rows_blocks = rows->blocks.size();
-		auto handles = rows->Build(row_count, key_locations, nullptr, row_sel);
-		auto input_data = input_chunk.ToUnifiedFormat();
-		RowOperations::Scatter(input_chunk, input_data.get(), payload_layout, addresses, *strings, *row_sel, row_count);
-		// Mark that row blocks contain pointers (heap blocks are pinned)
-		if (!payload_layout.AllConstant()) {
-			D_ASSERT(strings->keep_pinned);
-			for (size_t i = prev_rows_blocks; i < rows->blocks.size(); ++i) {
-				rows->blocks[i]->block->SetSwizzling("WindowLocalSinkState::Sink");
-			}
-		}
-		return;
->>>>>>> 411691d7
 	}
 
 	void Combine() {
@@ -1270,12 +1038,7 @@
 //===--------------------------------------------------------------------===//
 SinkResultType PhysicalWindow::Sink(ExecutionContext &context, GlobalSinkState &gstate_p, LocalSinkState &lstate_p,
                                     DataChunk &input) const {
-<<<<<<< HEAD
-	auto &lstate = (WindowLocalSinkState &)lstate_p;
-=======
-	auto &gstate = gstate_p.Cast<WindowGlobalSinkState>();
 	auto &lstate = lstate_p.Cast<WindowLocalSinkState>();
->>>>>>> 411691d7
 
 	lstate.Sink(input);
 
@@ -1283,305 +1046,19 @@
 }
 
 void PhysicalWindow::Combine(ExecutionContext &context, GlobalSinkState &gstate_p, LocalSinkState &lstate_p) const {
-<<<<<<< HEAD
-	auto &lstate = (WindowLocalSinkState &)lstate_p;
+	auto &lstate = lstate_p.Cast<WindowLocalSinkState>();
 	lstate.Combine();
 }
 
 unique_ptr<LocalSinkState> PhysicalWindow::GetLocalSinkState(ExecutionContext &context) const {
-	auto &gstate = (WindowGlobalSinkState&)*sink_state;
-	return make_unique<WindowLocalSinkState>(context.client, gstate);
-=======
-	auto &gstate = gstate_p.Cast<WindowGlobalSinkState>();
-	auto &lstate = lstate_p.Cast<WindowLocalSinkState>();
-	lstate.Combine(gstate);
-}
-
-unique_ptr<LocalSinkState> PhysicalWindow::GetLocalSinkState(ExecutionContext &context) const {
-	return make_uniq<WindowLocalSinkState>(context.client, *this);
->>>>>>> 411691d7
+	auto &gstate = sink_state->Cast<WindowGlobalSinkState>();
+	return make_uniq<WindowLocalSinkState>(context.client, gstate);
 }
 
 unique_ptr<GlobalSinkState> PhysicalWindow::GetGlobalSinkState(ClientContext &context) const {
 	return make_uniq<WindowGlobalSinkState>(*this, context);
 }
 
-<<<<<<< HEAD
-=======
-enum class WindowSortStage : uint8_t { INIT, PREPARE, MERGE, SORTED };
-
-class WindowGlobalMergeState;
-
-class WindowLocalMergeState {
-public:
-	WindowLocalMergeState() : merge_state(nullptr), stage(WindowSortStage::INIT) {
-		finished = true;
-	}
-
-	bool TaskFinished() {
-		return finished;
-	}
-
-	void Prepare();
-	void Merge();
-
-	void ExecuteTask();
-
-	WindowGlobalMergeState *merge_state;
-	WindowSortStage stage;
-	atomic<bool> finished;
-};
-
-class WindowGlobalMergeState {
-public:
-	using GroupDataPtr = unique_ptr<ColumnDataCollection>;
-
-	explicit WindowGlobalMergeState(WindowGlobalSinkState &sink, GroupDataPtr group_data)
-	    : sink(sink), group_data(std::move(group_data)), stage(WindowSortStage::INIT), total_tasks(0),
-	      tasks_assigned(0), tasks_completed(0) {
-
-		const auto group_idx = sink.hash_groups.size();
-		auto new_group = make_uniq<WindowGlobalHashGroup>(sink.buffer_manager, sink.partitions, sink.orders,
-		                                                  sink.payload_types, sink.external);
-		sink.hash_groups.emplace_back(std::move(new_group));
-
-		hash_group = sink.hash_groups[group_idx].get();
-		global_sort = sink.hash_groups[group_idx]->global_sort.get();
-	}
-
-	bool IsSorted() const {
-		lock_guard<mutex> guard(lock);
-		return stage == WindowSortStage::SORTED;
-	}
-
-	bool AssignTask(WindowLocalMergeState &local_state);
-	bool TryPrepareNextStage();
-	void CompleteTask();
-
-	WindowGlobalSinkState &sink;
-	GroupDataPtr group_data;
-	WindowGlobalHashGroup *hash_group;
-	GlobalSortState *global_sort;
-
-private:
-	mutable mutex lock;
-	WindowSortStage stage;
-	idx_t total_tasks;
-	idx_t tasks_assigned;
-	idx_t tasks_completed;
-};
-
-void WindowLocalMergeState::Prepare() {
-	auto &global_sort = *merge_state->global_sort;
-	merge_state->sink.BuildSortState(*merge_state->group_data, *merge_state->hash_group);
-	merge_state->group_data.reset();
-
-	global_sort.PrepareMergePhase();
-}
-
-void WindowLocalMergeState::Merge() {
-	auto &global_sort = *merge_state->global_sort;
-	MergeSorter merge_sorter(global_sort, global_sort.buffer_manager);
-	merge_sorter.PerformInMergeRound();
-}
-
-void WindowLocalMergeState::ExecuteTask() {
-	switch (stage) {
-	case WindowSortStage::PREPARE:
-		Prepare();
-		break;
-	case WindowSortStage::MERGE:
-		Merge();
-		break;
-	default:
-		throw InternalException("Unexpected WindowGlobalMergeState in ExecuteTask!");
-	}
-
-	merge_state->CompleteTask();
-	finished = true;
-}
-
-bool WindowGlobalMergeState::AssignTask(WindowLocalMergeState &local_state) {
-	lock_guard<mutex> guard(lock);
-
-	if (tasks_assigned >= total_tasks) {
-		return false;
-	}
-
-	local_state.merge_state = this;
-	local_state.stage = stage;
-	local_state.finished = false;
-	tasks_assigned++;
-
-	return true;
-}
-
-void WindowGlobalMergeState::CompleteTask() {
-	lock_guard<mutex> guard(lock);
-
-	++tasks_completed;
-}
-
-bool WindowGlobalMergeState::TryPrepareNextStage() {
-	lock_guard<mutex> guard(lock);
-
-	if (tasks_completed < total_tasks) {
-		return false;
-	}
-
-	tasks_assigned = tasks_completed = 0;
-
-	switch (stage) {
-	case WindowSortStage::INIT:
-		total_tasks = 1;
-		stage = WindowSortStage::PREPARE;
-		return true;
-
-	case WindowSortStage::PREPARE:
-		total_tasks = global_sort->sorted_blocks.size() / 2;
-		if (!total_tasks) {
-			break;
-		}
-		stage = WindowSortStage::MERGE;
-		global_sort->InitializeMergeRound();
-		return true;
-
-	case WindowSortStage::MERGE:
-		global_sort->CompleteMergeRound(true);
-		total_tasks = global_sort->sorted_blocks.size() / 2;
-		if (!total_tasks) {
-			break;
-		}
-		global_sort->InitializeMergeRound();
-		return true;
-
-	case WindowSortStage::SORTED:
-		break;
-	}
-
-	stage = WindowSortStage::SORTED;
-
-	return false;
-}
-
-class WindowGlobalMergeStates {
-public:
-	using WindowGlobalMergeStatePtr = unique_ptr<WindowGlobalMergeState>;
-
-	explicit WindowGlobalMergeStates(WindowGlobalSinkState &sink) {
-		// Schedule all the sorts for maximum thread utilisation
-		for (auto &group_data : sink.grouping_data->GetPartitions()) {
-			// Prepare for merge sort phase
-			if (group_data->Count()) {
-				auto state = make_uniq<WindowGlobalMergeState>(sink, std::move(group_data));
-				states.emplace_back(std::move(state));
-			}
-		}
-	}
-
-	vector<WindowGlobalMergeStatePtr> states;
-};
-
-class WindowMergeTask : public ExecutorTask {
-public:
-	WindowMergeTask(shared_ptr<Event> event_p, ClientContext &context_p, WindowGlobalMergeStates &hash_groups_p)
-	    : ExecutorTask(context_p), event(std::move(event_p)), hash_groups(hash_groups_p) {
-	}
-
-	TaskExecutionResult ExecuteTask(TaskExecutionMode mode) override;
-
-private:
-	shared_ptr<Event> event;
-	WindowLocalMergeState local_state;
-	WindowGlobalMergeStates &hash_groups;
-};
-
-TaskExecutionResult WindowMergeTask::ExecuteTask(TaskExecutionMode mode) {
-	// Loop until all hash groups are done
-	size_t sorted = 0;
-	while (sorted < hash_groups.states.size()) {
-		// First check if there is an unfinished task for this thread
-		if (executor.HasError()) {
-			return TaskExecutionResult::TASK_ERROR;
-		}
-		if (!local_state.TaskFinished()) {
-			local_state.ExecuteTask();
-			continue;
-		}
-
-		// Thread is done with its assigned task, try to fetch new work
-		for (auto group = sorted; group < hash_groups.states.size(); ++group) {
-			auto &global_state = hash_groups.states[group];
-			if (global_state->IsSorted()) {
-				// This hash group is done
-				// Update the high water mark of densely completed groups
-				if (sorted == group) {
-					++sorted;
-				}
-				continue;
-			}
-
-			// Try to assign work for this hash group to this thread
-			if (global_state->AssignTask(local_state)) {
-				// We assigned a task to this thread!
-				// Break out of this loop to re-enter the top-level loop and execute the task
-				break;
-			}
-
-			// Hash group global state couldn't assign a task to this thread
-			// Try to prepare the next stage
-			if (!global_state->TryPrepareNextStage()) {
-				// This current hash group is not yet done
-				// But we were not able to assign a task for it to this thread
-				// See if the next hash group is better
-				continue;
-			}
-
-			// We were able to prepare the next stage for this hash group!
-			// Try to assign a task once more
-			if (global_state->AssignTask(local_state)) {
-				// We assigned a task to this thread!
-				// Break out of this loop to re-enter the top-level loop and execute the task
-				break;
-			}
-
-			// We were able to prepare the next merge round,
-			// but we were not able to assign a task for it to this thread
-			// The tasks were assigned to other threads while this thread waited for the lock
-			// Go to the next iteration to see if another hash group has a task
-		}
-	}
-
-	event->FinishTask();
-	return TaskExecutionResult::TASK_FINISHED;
-}
-
-class WindowMergeEvent : public BasePipelineEvent {
-public:
-	WindowMergeEvent(WindowGlobalSinkState &gstate_p, Pipeline &pipeline_p)
-	    : BasePipelineEvent(pipeline_p), gstate(gstate_p), merge_states(gstate_p) {
-	}
-
-	WindowGlobalSinkState &gstate;
-	WindowGlobalMergeStates merge_states;
-
-public:
-	void Schedule() override {
-		auto &context = pipeline->GetClientContext();
-
-		// Schedule tasks equal to the number of threads, which will each merge multiple partitions
-		auto &ts = TaskScheduler::GetScheduler(context);
-		idx_t num_threads = ts.NumberOfThreads();
-
-		vector<unique_ptr<Task>> merge_tasks;
-		for (idx_t tnum = 0; tnum < num_threads; tnum++) {
-			merge_tasks.push_back(make_uniq<WindowMergeTask>(shared_from_this(), context, merge_states));
-		}
-		SetTasks(std::move(merge_tasks));
-	}
-};
-
->>>>>>> 411691d7
 SinkFinalizeType PhysicalWindow::Finalize(Pipeline &pipeline, Event &event, ClientContext &context,
                                           GlobalSinkState &gstate_p) const {
 	auto &state = gstate_p.Cast<WindowGlobalSinkState>();
@@ -1623,23 +1100,7 @@
 
 public:
 	idx_t MaxThreads() override {
-<<<<<<< HEAD
 		return partition_source.MaxThreads();
-=======
-		auto &state = op.sink_state->Cast<WindowGlobalSinkState>();
-
-		// If there is only one partition, we have to process it on one thread.
-		if (!state.grouping_data) {
-			return 1;
-		}
-
-		// If there is not a lot of data, process serially.
-		if (state.count < STANDARD_ROW_GROUPS_SIZE) {
-			return 1;
-		}
-
-		return state.hash_groups.size();
->>>>>>> 411691d7
 	}
 };
 
@@ -1674,70 +1135,8 @@
 	DataChunk output_chunk;
 };
 
-<<<<<<< HEAD
 void WindowLocalSourceState::GeneratePartition(WindowGlobalSinkState &gstate, const idx_t hash_bin_p) {
 	auto &op = gstate.op;
-=======
-void WindowLocalSourceState::MaterializeSortedData() {
-	auto &global_sort_state = *hash_group->global_sort;
-	if (global_sort_state.sorted_blocks.empty()) {
-		return;
-	}
-
-	// scan the sorted row data
-	D_ASSERT(global_sort_state.sorted_blocks.size() == 1);
-	auto &sb = *global_sort_state.sorted_blocks[0];
-
-	// Free up some memory before allocating more
-	sb.radix_sorting_data.clear();
-	sb.blob_sorting_data = nullptr;
-
-	// Move the sorting row blocks into our RDCs
-	auto &buffer_manager = global_sort_state.buffer_manager;
-	auto &sd = *sb.payload_data;
-
-	// Data blocks are required
-	D_ASSERT(!sd.data_blocks.empty());
-	auto &block = sd.data_blocks[0];
-	rows = make_uniq<RowDataCollection>(buffer_manager, block->capacity, block->entry_size);
-	rows->blocks = std::move(sd.data_blocks);
-	rows->count = std::accumulate(rows->blocks.begin(), rows->blocks.end(), idx_t(0),
-	                              [&](idx_t c, const unique_ptr<RowDataBlock> &b) { return c + b->count; });
-
-	// Heap blocks are optional, but we want both for iteration.
-	if (!sd.heap_blocks.empty()) {
-		auto &block = sd.heap_blocks[0];
-		heap = make_uniq<RowDataCollection>(buffer_manager, block->capacity, block->entry_size);
-		heap->blocks = std::move(sd.heap_blocks);
-		hash_group.reset();
-	} else {
-		heap = make_uniq<RowDataCollection>(buffer_manager, (idx_t)Storage::BLOCK_SIZE, 1, true);
-	}
-	heap->count = std::accumulate(heap->blocks.begin(), heap->blocks.end(), idx_t(0),
-	                              [&](idx_t c, const unique_ptr<RowDataBlock> &b) { return c + b->count; });
-}
-
-void WindowLocalSourceState::GeneratePartition(WindowGlobalSinkState &gstate, const idx_t hash_bin_p) {
-	auto &op = gstate.op.Cast<PhysicalWindow>();
-
-	//	Get rid of any stale data
-	hash_bin = hash_bin_p;
-
-	// There are three types of partitions:
-	// 1. No partition (no sorting)
-	// 2. One partition (sorting, but no hashing)
-	// 3. Multiple partitions (sorting and hashing)
-
-	//	How big is the partition?
-	idx_t count = 0;
-	if (hash_bin < gstate.hash_groups.size() && gstate.hash_groups[hash_bin]) {
-		count = gstate.hash_groups[hash_bin]->count;
-	} else if (gstate.rows && !hash_bin) {
-		count = gstate.count;
-	} else {
-		return;
-	}
->>>>>>> 411691d7
 
 	const auto count = partition_source.GeneratePartition(hash_bin_p);
 	if (!count) {
@@ -1756,11 +1155,6 @@
 
 	//	First pass over the input without flushing
 	//	TODO: Factor out the constructor data as global state
-<<<<<<< HEAD
-
-=======
-	scanner = make_uniq<RowDataCollectionScanner>(*rows, *heap, layout, external, false);
->>>>>>> 411691d7
 	idx_t input_idx = 0;
 	while (true) {
 		partition_source.input_chunk.Reset();
@@ -1827,27 +1221,17 @@
 }
 
 unique_ptr<GlobalSourceState> PhysicalWindow::GetGlobalSourceState(ClientContext &context) const {
-<<<<<<< HEAD
-	auto &gsink = (WindowGlobalSinkState&) *sink_state;
-	return make_unique<WindowGlobalSourceState>(gsink);
-=======
-	return make_uniq<WindowGlobalSourceState>(*this);
->>>>>>> 411691d7
+	auto &gsink = sink_state->Cast<WindowGlobalSinkState>();
+	return make_uniq<WindowGlobalSourceState>(gsink);
 }
 
 void PhysicalWindow::GetData(ExecutionContext &context, DataChunk &chunk, GlobalSourceState &gstate_p,
                              LocalSourceState &lstate_p) const {
-<<<<<<< HEAD
-	auto &lsource = (WindowLocalSourceState &)lstate_p;
+	auto &lsource = lstate_p.Cast<WindowLocalSourceState>();
 	auto &lpsource = lsource.partition_source;
-	auto &gsource = (WindowGlobalSourceState &)gstate_p;
+	auto &gsource = gstate_p.Cast<WindowGlobalSourceState>();
 	auto &gpsource = gsource.partition_source;
-	auto &gsink = (WindowGlobalSinkState &)*sink_state;
-=======
-	auto &state = lstate_p.Cast<WindowLocalSourceState>();
-	auto &global_source = gstate_p.Cast<WindowGlobalSourceState>();
-	auto &gstate = sink_state->Cast<WindowGlobalSinkState>();
->>>>>>> 411691d7
+	auto &gsink = sink_state->Cast<WindowGlobalSinkState>();
 
 	auto &hash_groups = gsink.global_partition->hash_groups;
 	const auto bin_count = hash_groups.empty() ? 1 : hash_groups.size();
