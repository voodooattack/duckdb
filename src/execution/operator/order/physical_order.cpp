--- conflicted
+++ resolved
@@ -1616,16 +1616,11 @@
 
 	//! Merges the fixed size sorting blocks
 	void Merge(const idx_t &count, const bool *left_smaller) {
-<<<<<<< HEAD
 		auto &left = *left_block;
 		auto &right = *right_block;
-
-		RowDataBlock *l_block = nullptr;
-		RowDataBlock *r_block = nullptr;
-=======
 		RowDataBlock *l_block;
 		RowDataBlock *r_block;
->>>>>>> 8c08eb7a
+
 		unique_ptr<BufferHandle> l_block_handle;
 		unique_ptr<BufferHandle> r_block_handle;
 		data_ptr_t l_ptr;
