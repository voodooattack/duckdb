--- conflicted
+++ resolved
@@ -1,22 +1,4 @@
-<<<<<<< HEAD
-build_loadable_extension_directory(loadable_extension_demo test/extension
-                                   loadable_extension_demo.cpp)
-
-build_loadable_extension_directory(
-  loadable_extension_optimizer_demo test/extension
-  loadable_extension_optimizer_demo.cpp)
-
-set(TEST_EXTENSION_OBJECTS test_remote_optimizer.cpp)
-
-add_definitions(-DDUCKDB_BUILD_DIRECTORY="${PROJECT_BINARY_DIR}")
-
-add_library_unity(test_extension OBJECT ${TEST_EXTENSION_OBJECTS})
-set(ALL_OBJECT_FILES
-    ${ALL_OBJECT_FILES} $<TARGET_OBJECTS:test_extension>
-    PARENT_SCOPE)
-=======
 set(INGORE_WARNINGS OFF)
 build_loadable_extension_directory(
   loadable_extension_demo test/extension loadable_extension_demo.cpp
-  ${IGNORE_WARNINGS})
->>>>>>> 0f2e1159
+  ${IGNORE_WARNINGS})