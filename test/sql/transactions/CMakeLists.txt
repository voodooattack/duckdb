<<<<<<< HEAD

add_library(test_sql_transaction OBJECT test_concurrentappend.cpp test_multiple_versions.cpp test_concurrentdelete.cpp test_concurrentupdate.cpp test_schema_transactions.cpp test_null_versions.cpp)
set(ALL_OBJECT_FILES ${ALL_OBJECT_FILES} $<TARGET_OBJECTS:test_sql_transaction> PARENT_SCOPE)
=======
add_library(test_sql_transaction OBJECT
            test_concurrentappend.cpp
            test_multiple_versions.cpp
            test_concurrentdelete.cpp
            test_concurrentupdate.cpp
            test_schema_transactions.cpp)
set(ALL_OBJECT_FILES
    ${ALL_OBJECT_FILES} $<TARGET_OBJECTS:test_sql_transaction>
    PARENT_SCOPE)
>>>>>>> 87498cb9
<|MERGE_RESOLUTION|>--- conflicted
+++ resolved
@@ -1,15 +1,2 @@
-<<<<<<< HEAD
-
 add_library(test_sql_transaction OBJECT test_concurrentappend.cpp test_multiple_versions.cpp test_concurrentdelete.cpp test_concurrentupdate.cpp test_schema_transactions.cpp test_null_versions.cpp)
-set(ALL_OBJECT_FILES ${ALL_OBJECT_FILES} $<TARGET_OBJECTS:test_sql_transaction> PARENT_SCOPE)
-=======
-add_library(test_sql_transaction OBJECT
-            test_concurrentappend.cpp
-            test_multiple_versions.cpp
-            test_concurrentdelete.cpp
-            test_concurrentupdate.cpp
-            test_schema_transactions.cpp)
-set(ALL_OBJECT_FILES
-    ${ALL_OBJECT_FILES} $<TARGET_OBJECTS:test_sql_transaction>
-    PARENT_SCOPE)
->>>>>>> 87498cb9
+set(ALL_OBJECT_FILES ${ALL_OBJECT_FILES} $<TARGET_OBJECTS:test_sql_transaction> PARENT_SCOPE)